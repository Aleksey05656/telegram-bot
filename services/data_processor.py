--- conflicted
+++ resolved
@@ -18,103 +18,6 @@
     except Exception as e:
         print(f"Ошибка парсинга даты: {e}")
         return None
-
-<<<<<<< HEAD
-# data_processor.py
-
-# Удаляем дублирующие функции, которые уже определены внутри класса DataProcessor:
-# 1. Удаляем функцию haversine_km
-# 2. Удаляем функцию style_mismatch
-# 3. Удаляем функцию ewma
-# 4. Удаляем функцию add_missing_ratio
-# 5. Удаляем функцию load_climate_norm
-# 6. Удаляем функцию compute_rest_days
-
-# (Функции ниже уже определены внутри класса DataProcessor и не нужны вне его)
-
-# Удаляем дублирующие функции
-
-# Функция compute_rest_days
-# def compute_rest_days(match_date: datetime, player_last_match: datetime) -> int:
-#     if match_date is None or player_last_match is None:
-#         return 0  # или другое значение по умолчанию
-#     return (match_date - player_last_match).days
-
-# Функция style_mismatch
-# def style_mismatch(team_style: str, opponent_style: str) -> float:
-#     if team_style == opponent_style:
-#         return 0
-#     return 1
-
-# Функция ewma
-# def ewma(values: List[float], alpha: float) -> float:
-#     smoothed_value = values[0]
-#     for value in values[1:]:
-#         smoothed_value = alpha * value + (1 - alpha) * smoothed_value
-#     return smoothed_value
-
-# Функция add_missing_ratio
-# def add_missing_ratio(df) -> float:
-#     total_entries = df.size
-#     if total_entries == 0:
-#         return 0.0
-#     missing_entries = df.isnull().sum().sum()
-#     return missing_entries / total_entries
-
-# Функция load_climate_norm
-# def load_climate_norm(location: str) -> dict:
-#     return {
-#         "temperature": 25,  # Средняя температура
-#         "humidity": 60      # Средняя влажность
-#     }
-=======
-def haversine_km(lat1: float, lon1: float, lat2: float, lon2: float) -> float:
-    """Расстояние между двумя точками на Земле по формуле Хаверсина."""
-    R = 6371  # Радиус Земли в километрах
-    phi1 = np.radians(lat1)
-    phi2 = np.radians(lat2)
-    delta_phi = np.radians(lat2 - lat1)
-    delta_lambda = np.radians(lon2 - lon1)
-
-    a = np.sin(delta_phi / 2) ** 2 + np.cos(phi1) * np.cos(phi2) * np.sin(delta_lambda / 2) ** 2
-    c = 2 * np.arctan2(np.sqrt(a), np.sqrt(1 - a))
-    return R * c
-
-def compute_rest_days(match_date: datetime, player_last_match: datetime) -> int:
-    """Вычисление числа дней отдыха между матчами игрока."""
-    if match_date is None or player_last_match is None:
-        return 0  # или другое значение по умолчанию
-    return (match_date - player_last_match).days
-
-def style_mismatch(team_style: str, opponent_style: str) -> float:
-    """Расчёт коэффициента различия стилей команд."""
-    if team_style == opponent_style:
-        return 0
-    return 1
-
-def ewma(values: List[float], alpha: float) -> float:
-    """Рассчёт экспоненциального скользящего среднего."""
-    smoothed_value = values[0]
-    for value in values[1:]:
-        smoothed_value = alpha * value + (1 - alpha) * smoothed_value
-    return smoothed_value
-
-def add_missing_ratio(df) -> float:
-    """Рассчитываем коэффициент пропусков для данных."""
-    total_entries = df.size
-    if total_entries == 0:
-        return 0.0
-    missing_entries = df.isnull().sum().sum()
-    return missing_entries / total_entries
-
-def load_climate_norm(location: str) -> dict:
-    """Загрузка норм климатических данных по местоположению."""
-    # Для примера возвращаем статичные данные
-    return {
-        "temperature": 25,  # Средняя температура
-        "humidity": 60      # Средняя влажность
-    }
->>>>>>> b51643b1
 
 class DataProcessor:
     """Класс для обработки данных матчей."""
