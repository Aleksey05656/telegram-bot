"""Модуль для получения и обработки данных о матчах."""
import asyncio
import json
from typing import Dict, Any, Optional, List, Tuple, Union
from datetime import datetime, timedelta
from logger import logger
from services.sportmonks_client import sportmonks_client
# Исправлено: Импорт правильного кэша
from database.cache_postgres import cache
import math
import numpy as np
import pandas as pd

<<<<<<< HEAD
=======
# Удаляем дублирующие функции внизу файла

>>>>>>> 60e06a9f
def parse_dt_safe(date_str: str) -> Optional[datetime]:
    """Парсинг даты с обработкой ошибок."""
    try:
        return datetime.strptime(date_str, "%Y-%m-%d %H:%M:%S")
    except Exception as e:
        print(f"Ошибка парсинга даты: {e}")
        return None

<<<<<<< HEAD
# data_processor.py

# Удаляем дублирующие функции, которые уже определены внутри класса DataProcessor:
# 1. Удаляем функцию haversine_km
# 2. Удаляем функцию style_mismatch
# 3. Удаляем функцию ewma
# 4. Удаляем функцию add_missing_ratio
# 5. Удаляем функцию load_climate_norm
# 6. Удаляем функцию compute_rest_days

# (Функции ниже уже определены внутри класса DataProcessor и не нужны вне его)

# Удаляем дублирующие функции

# Функция compute_rest_days
# def compute_rest_days(match_date: datetime, player_last_match: datetime) -> int:
#     if match_date is None or player_last_match is None:
#         return 0  # или другое значение по умолчанию
#     return (match_date - player_last_match).days

# Функция style_mismatch
# def style_mismatch(team_style: str, opponent_style: str) -> float:
#     if team_style == opponent_style:
#         return 0
#     return 1

# Функция ewma
# def ewma(values: List[float], alpha: float) -> float:
#     smoothed_value = values[0]
#     for value in values[1:]:
#         smoothed_value = alpha * value + (1 - alpha) * smoothed_value
#     return smoothed_value

# Функция add_missing_ratio
# def add_missing_ratio(df) -> float:
#     total_entries = df.size
#     if total_entries == 0:
#         return 0.0
#     missing_entries = df.isnull().sum().sum()
#     return missing_entries / total_entries

# Функция load_climate_norm
# def load_climate_norm(location: str) -> dict:
#     return {
#         "temperature": 25,  # Средняя температура
#         "humidity": 60      # Средняя влажность
#     }
=======
def haversine_km(lat1: float, lon1: float, lat2: float, lon2: float) -> float:
    """Расстояние между двумя точками на Земле по формуле Хаверсина."""
    R = 6371  # Радиус Земли в километрах
    phi1 = np.radians(lat1)
    phi2 = np.radians(lat2)
    delta_phi = np.radians(lat2 - lat1)
    delta_lambda = np.radians(lon2 - lon1)

    a = np.sin(delta_phi / 2) ** 2 + np.cos(phi1) * np.cos(phi2) * np.sin(delta_lambda / 2) ** 2
    c = 2 * np.arctan2(np.sqrt(a), np.sqrt(1 - a))
    return R * c

def compute_rest_days(match_date: datetime, player_last_match: datetime) -> int:
    """Вычисление числа дней отдыха между матчами игрока."""
    if match_date is None or player_last_match is None:
        return 0  # или другое значение по умолчанию
    return (match_date - player_last_match).days

def style_mismatch(team_style: str, opponent_style: str) -> float:
    """Расчёт коэффициента различия стилей команд."""
    if team_style == opponent_style:
        return 0
    return 1

def ewma(values: List[float], alpha: float) -> float:
    """Рассчёт экспоненциального скользящего среднего."""
    smoothed_value = values[0]
    for value in values[1:]:
        smoothed_value = alpha * value + (1 - alpha) * smoothed_value
    return smoothed_value

def add_missing_ratio(df) -> float:
    """Рассчитываем коэффициент пропусков для данных."""
    total_entries = df.size
    if total_entries == 0:
        return 0.0
    missing_entries = df.isnull().sum().sum()
    return missing_entries / total_entries

def load_climate_norm(location: str) -> dict:
    """Загрузка норм климатических данных по местоположению."""
    # Для примера возвращаем статичные данные
    return {
        "temperature": 25,  # Средняя температура
        "humidity": 60      # Средняя влажность
    }
>>>>>>> 60e06a9f

class DataProcessor:
    """Класс для обработки данных матчей."""
    def __init__(self):
        """Инициализация процессора данных."""
        self.client = sportmonks_client
        # Исправлено: Используем правильный экземпляр кэша
        self.cache = cache
    def compute_rest_days(self, prev_match_dt: datetime, next_match_dt: datetime) -> int:
        """
        Вычисление количества дней отдыха между матчами.
        Args:
            prev_match_dt (datetime): Дата и время предыдущего матча.
            next_match_dt (datetime): Дата и время следующего матча.
        Returns:
            int: Количество дней отдыха (не менее 0).
        """
        try:
            if prev_match_dt is None or next_match_dt is None:
                logger.warning("Одна из дат для расчета дней отдыха равна None")
                return 0
            rest_days = max(0, (next_match_dt - prev_match_dt).days)
            logger.debug(f"Вычислено дней отдыха: {rest_days} (с {prev_match_dt} по {next_match_dt})")
            return rest_days
        except Exception as e:
            logger.error(f"Ошибка при вычислении дней отдыха: {e}")
            return 0
    def compute_travel_load(self, recent_fixtures: List[Dict[str, Any]]) -> Dict[str, Union[int, float]]:
        """
        Вычисление нагрузки от поездок на основе последних матчей.
        Args:
            recent_fixtures (List[Dict]): Список последних матчей с координатами стадионов.
        Returns:
            Dict: Словарь с параметрами нагрузки от поездок.
        """
        try:
            km, trips, tz = 0.0, 0, 0
            # Проверка наличия данных
            if not recent_fixtures or len(recent_fixtures) < 2:
                logger.debug("Недостаточно данных для расчета нагрузки от поездок")
                return {"trips": 0, "km_trip": 0.0, "tz_shift": 0}
            # Расчет параметров поездок
            for a, b in zip(recent_fixtures, recent_fixtures[1:]):
                # Расчет расстояния между стадионами
                lat1 = a.get("venue_lat", 0)
                lon1 = a.get("venue_lon", 0)
                lat2 = b.get("venue_lat", 0)
                lon2 = b.get("venue_lon", 0)
                # Проверка на None перед расчетом расстояния
                if lat1 is None or lon1 is None or lat2 is None or lon2 is None:
                    logger.warning("Одна из координат для расчета расстояния равна None, используется 0")
                    lat1 = lat1 or 0
                    lon1 = lon1 or 0
                    lat2 = lat2 or 0
                    lon2 = lon2 or 0
                km += self.haversine_km(lat1, lon1, lat2, lon2)
                # Расчет сдвигов по временным зонам
                tz_a = int(a.get("tz", 0) or 0)
                tz_b = int(b.get("tz", 0) or 0)
                tz += abs(tz_a - tz_b)
                # Подсчет выездных матчей (переходы между домашними и выездными)
                a_home = a.get("home", False)
                b_home = b.get("home", False)
                if (a_home and not b_home) or (not a_home and b_home):
                    trips += 1
            result = {"trips": trips, "km_trip": km, "tz_shift": tz}
            logger.debug(f"Рассчитана нагрузка от поездок: {result}")
            return result
        except Exception as e:
            logger.error(f"Ошибка при расчете нагрузки от поездок: {e}")
            return {"trips": 0, "km_trip": 0.0, "tz_shift": 0}
    def haversine_km(self, lat1: float, lon1: float, lat2: float, lon2: float) -> float:
        """
        Расчет расстояния между двумя точками на сфере (в километрах) по формуле Хаверсина.
        Args:
            lat1 (float): Широта первой точки.
            lon1 (float): Долгота первой точки.
            lat2 (float): Широта второй точки.
            lon2 (float): Долгота второй точки.
        Returns:
            float: Расстояние в километрах.
        """
        try:
            # Проверка на None
            if lat1 is None or lon1 is None or lat2 is None or lon2 is None:
                logger.warning("Одна из координат для расчета расстояния Хаверсина равна None")
                return 0.0
            R = 6371.0  # Радиус Земли в км
            phi1, phi2 = math.radians(lat1), math.radians(lat2)
            dphi = math.radians(lat2 - lat1)
            dlamb = math.radians(lon2 - lon1)
            a = math.sin(dphi/2)**2 + math.cos(phi1) * math.cos(phi2) * math.sin(dlamb/2)**2
            c = 2 * math.atan2(math.sqrt(a), math.sqrt(1 - a))
            distance = R * c
            return distance
        except Exception as e:
            logger.error(f"Ошибка в расчете расстояния Хаверсина: {e}")
            return 0.0
    def calculate_rolling_intensity(self, fixtures: List[Dict], window_days: int = 14) -> float:
        """
        Расчет скользящей интенсивности матчей за указанный период.
        Args:
            fixtures (List[Dict]): Список матчей с данными о статистике.
            window_days (int): Период анализа в днях.
        Returns:
            float: Индекс интенсивности (0-10).
        """
        try:
            if not fixtures:
                return 0.0
            # Определяем начальную дату для анализа
            current_date = datetime.now()
            start_date = current_date - timedelta(days=window_days)
            # Фильтруем матчи по периоду
            recent_fixtures = [
                f for f in fixtures 
                if f.get("date") and datetime.fromisoformat(f["date"].replace('Z', '+00:00')) >= start_date
            ]
            if not recent_fixtures:
                return 0.0
            # Подсчитываем интенсивные показатели
            total_shots = 0
            total_fouls = 0
            total_sprints = 0
            for fixture in recent_fixtures:
                # Получаем статистику матча
                stats = fixture.get("stats", [])
                for stat in stats:
                    if stat.get("name") == "Shots":
                        total_shots += stat.get("value", 0) or 0
                    elif stat.get("name") == "Fouls":
                        total_fouls += stat.get("value", 0) or 0
                    # Другие показатели интенсивности могут быть добавлены здесь
            # Рассчитываем средние значения
            avg_shots = total_shots / len(recent_fixtures) if recent_fixtures else 0
            avg_fouls = total_fouls / len(recent_fixtures) if recent_fixtures else 0
            # Нормализуем значения (примерные пороги)
            shots_intensity = min(10, avg_shots / 15 * 10)  # 15 ударов ~ максимальная интенсивность
            fouls_intensity = min(10, avg_fouls / 20 * 10)   # 20 фолов ~ максимальная интенсивность
            # Комбинируем показатели
            intensity = (shots_intensity + fouls_intensity) / 2
            logger.debug(f"Рассчитана скользящая интенсивность: {intensity:.2f} за {window_days} дней")
            return intensity
        except Exception as e:
            logger.error(f"Ошибка при расчете скользящей интенсивности: {e}")
            return 0.0
    async def _calculate_team_fatigue(self, home_team_id: int, away_team_id: int, match_date: datetime) -> Tuple[Dict[str, Any], Dict[str, Any]]:
        """Расчет усталости команд.
        Args:
            home_team_id (int): ID домашней команды.
            away_team_id (int): ID гостевой команды.
            match_date (datetime): Дата следующего матча.
        Returns:
            Tuple[Dict[str, Any], Dict[str, Any]]: (home_fatigue_data, away_fatigue_data).
        """
        try:
            logger.debug(f"Расчет усталости для команд {home_team_id} и {away_team_id}")
            # Получаем последние матчи команд (за последние 30 дней)
            cutoff_date = match_date - timedelta(days=30)
            date_from = cutoff_date.strftime("%Y-%m-%d")
            # Параллельно получаем последние матчи обеих команд
            tasks = [
                asyncio.create_task(self.client.get_last_team_matches(home_team_id, date_from=date_from)),
                asyncio.create_task(self.client.get_last_team_matches(away_team_id, date_from=date_from))
            ]
            home_fixtures_raw, away_fixtures_raw = await asyncio.gather(*tasks, return_exceptions=True)
            # Обработка возможных исключений
            if isinstance(home_fixtures_raw, Exception):
                logger.error(f"Ошибка при получении матчей для команды {home_team_id}: {home_fixtures_raw}")
                home_fixtures_raw = []
            if isinstance(away_fixtures_raw, Exception):
                logger.error(f"Ошибка при получении матчей для команды {away_team_id}: {away_fixtures_raw}")
                away_fixtures_raw = []
            # Сортируем матчи по дате
            home_fixtures = sorted(
                [f for f in home_fixtures_raw if f.get("date")],
                key=lambda x: datetime.fromisoformat(x["date"].replace('Z', '+00:00'))
            )
            away_fixtures = sorted(
                [f for f in away_fixtures_raw if f.get("date")],
                key=lambda x: datetime.fromisoformat(x["date"].replace('Z', '+00:00'))
            )
            # Рассчитываем дни отдыха
            home_rest_days = 0
            away_rest_days = 0
            if home_fixtures:
                last_home_match_dt = datetime.fromisoformat(home_fixtures[-1]["date"].replace('Z', '+00:00'))
                home_rest_days = self.compute_rest_days(last_home_match_dt, match_date)
            if away_fixtures:
                last_away_match_dt = datetime.fromisoformat(away_fixtures[-1]["date"].replace('Z', '+00:00'))
                away_rest_days = self.compute_rest_days(last_away_match_dt, match_date)
            # Рассчитываем нагрузку от поездок
            home_travel_load = self.compute_travel_load(home_fixtures)
            away_travel_load = self.compute_travel_load(away_fixtures)
            # Рассчитываем скользящую интенсивность
            home_intensity = self.calculate_rolling_intensity(home_fixtures)
            away_intensity = self.calculate_rolling_intensity(away_fixtures)
            # --- НОВАЯ ЛОГИКА: Расчет суммарных минут ключевых игроков ---
            # Используем последние 5 матчей для расчета доступности ядра
            home_last5_fixtures = home_fixtures[-5:] if len(home_fixtures) >= 5 else home_fixtures
            away_last5_fixtures = away_fixtures[-5:] if len(away_fixtures) >= 5 else away_fixtures
            # Агрегируем минуты для последних 5 матчей
            home_player_minutes = self.aggregate_minutes([{"players": f.get("lineups", [])} for f in home_last5_fixtures])
            away_player_minutes = self.aggregate_minutes([{"players": f.get("lineups", [])} for f in away_last5_fixtures])
            # Определяем ядро: топ-7 игроков по минутам за последние 5 матчей
            home_top_core = sorted(home_player_minutes.items(), key=lambda x: x[1], reverse=True)[:7]
            away_top_core = sorted(away_player_minutes.items(), key=lambda x: x[1], reverse=True)[:7]
            # Суммируем минуты ключевых игроков
            home_core_minutes = sum(minutes for _, minutes in home_top_core)
            away_core_minutes = sum(minutes for _, minutes in away_top_core)
            # --- КОНЕЦ НОВОЙ ЛОГИКИ ---
            # Формируем данные об усталости
            home_fatigue_data = {
                "rest_days": home_rest_days,
                "rest_days_flag": home_rest_days < 3,  # Флаг <3 дней отдыха
                "travel_load": home_travel_load,
                "rolling_intensity": home_intensity,
                "recent_matches_count": len(home_fixtures),
                "core_minutes": home_core_minutes # Добавлено: суммарные минуты ключевых
            }
            away_fatigue_data = {
                "rest_days": away_rest_days,
                "rest_days_flag": away_rest_days < 3,  # Флаг <3 дней отдыха
                "travel_load": away_travel_load,
                "rolling_intensity": away_intensity,
                "recent_matches_count": len(away_fixtures),
                "core_minutes": away_core_minutes # Добавлено: суммарные минуты ключевых
            }
            logger.debug(f"Усталость: {home_team_id} {home_fatigue_data}, {away_team_id} {away_fatigue_data}")
            return home_fatigue_data, away_fatigue_data
        except Exception as e:
            logger.error(f"Ошибка при расчете усталости команд {home_team_id} и {away_team_id}: {e}")
            return {"rest_days": 0, "rest_days_flag": False, "travel_load": {}, "rolling_intensity": 0.0, "recent_matches_count": 0, "core_minutes": 0}, \
                   {"rest_days": 0, "rest_days_flag": False, "travel_load": {}, "rolling_intensity": 0.0, "recent_matches_count": 0, "core_minutes": 0}
    def compute_match_importance(self, table_row: Dict[str, Any], rounds_left: int) -> float:
        """
        Вычисление важности матча на основе расстояния до порогов и оставшихся туров.
        Args:
            table_row: Строка из таблицы с данными команды, включая позицию, очки и расстояния до порогов.
                       Ожидаемые ключи: "pts_to_relegation_safety", "pts_to_euro_spot"
            rounds_left: Количество оставшихся туров в сезоне.
        Returns:
            float: Важность матча в диапазоне [0..1].
        """
        try:
            # Проверка на None
            if table_row is None:
                logger.warning("table_row равен None")
                return 0.0
            # Получаем расстояния до порогов из данных таблицы
            dist_releg = max(0, table_row.get("pts_to_relegation_safety", float('inf')) or float('inf'))
            dist_euro = max(0, table_row.get("pts_to_euro_spot", float('inf')) or float('inf'))
            # Чем ближе к порогу, тем важнее; нормируем
            # Используем 1/(1+x) для плавного убывания важности с увеличением расстояния
            score = 1 / (1 + dist_releg) + 1 / (1 + dist_euro)
            # Усиливаем важность под конец сезона
            # Если осталось <= 10 туров, усиливаем важность
            endgame_boost = 1 + (max(0, 10 - (rounds_left or 0)) / 10.0)
            # Нормируем итоговое значение в диапазон [0..1]
            # Коэффициент 0.5 подобран экспериментально для масштабирования
            # Исправлено: Убедимся, что score не превышает 2, чтобы корректно нормировать
            imp = min(1.0, 0.5 * score * endgame_boost)
            logger.debug(f"Вычислена важность матча: {imp:.3f} (dist_releg={dist_releg}, dist_euro={dist_euro}, rounds_left={rounds_left})")
            return imp
        except Exception as e:
            logger.error(f"Ошибка при вычислении важности матча: {e}", exc_info=True)
            # Возвращаем значение по умолчанию в случае ошибки
            return 0.0
    def aggregate_minutes(self, lineups_: List[Dict[str, Any]]) -> Dict[int, int]:
        """
        Агрегирует минуты игроков из данных о составах.
        Args:
            lineups_data (List[Dict]): Список данных о составах.
        Returns:
            Dict[int, int]: Словарь {player_id: minutes}.
        """
        try:
            player_minutes = {}
            if not lineups_:
                return player_minutes
            for lineup in lineups_:
                # Получаем состав команды
                players = lineup.get("players", [])
                for player in players:
                    player_id = player.get("player_id")
                    minutes = player.get("minutes_played", 0) or 0
                    if player_id:
                        if player_id in player_minutes:
                            player_minutes[player_id] += minutes
                        else:
                            player_minutes[player_id] = minutes
            return player_minutes
        except Exception as e:
            logger.error(f"Ошибка при агрегации минут игроков: {e}")
            return {}
    def is_probable_to_play(self, player_id: int, lineups_: List[Dict[str, Any]]) -> bool:
        """
        Определяет, вероятно ли, что игрок сыграет в следующем матче.
        Args:
            player_id (int): ID игрока.
            lineups_data (List[Dict]): Список данных о составах.
        Returns:
            bool: True, если игрок вероятно сыграет.
        """
        try:
            # Проверяем наличие игрока в последних составах
            if not lineups_:
                return False
            # Проверяем статус игрока в последнем составе
            for lineup in reversed(lineups_):  # Начинаем с последнего матча
                players = lineup.get("players", [])
                for player in players:
                    if player.get("player_id") == player_id:
                        # Проверяем статус игрока
                        status = (player.get("status", "available") or "available").lower()
                        if status in ["available", "starter", "sub"]:
                            return True
                        elif status in ["injured", "suspended", "unavailable"]:
                            return False
            # Если игрок не найден в составах, считаем, что он доступен
            return True
        except Exception as e:
            logger.error(f"Ошибка при определении вероятности игры игрока {player_id}: {e}")
            return True
    def core_availability(self, last5_lineups: List[Dict[str, Any]]) -> float:
        """
        Возвращает долю минут ядра, доступного к матчу [0..1].
        Args:
            last5_lineups (List[Dict]): Данные о составах последних 5 матчей.
        Returns:
            float: Доля доступности ядра (0-1).
        """
        try:
            # Агрегируем минуты игроков
            players = self.aggregate_minutes(last5_lineups)
            if not players:
                logger.debug("Нет данных об игроках для расчета доступности ядра")
                return 1.0  # Если нет данных, считаем ядро полностью доступным
            # Определяем ядро: топ-7 игроков по минутам
            top_core = sorted(players.items(), key=lambda x: x[1], reverse=True)[:7]
            if not top_core:
                logger.debug("Нет данных о ключевых игроках")
                return 1.0
            # Считаем доступность ядра
            available = 0
            total = 0
            for player_id, minutes in top_core:
                total += minutes
                if self.is_probable_to_play(player_id, last5_lineups):
                    available += minutes
            # Рассчитываем долю доступности
            availability = 0.0 if total == 0 else available / total
            logger.debug(f"Доступность ядра: {availability:.3f} (доступно {available}/{total} минут ключевых игроков)")
            return availability
        except Exception as e:
            logger.error(f"Ошибка при расчете доступности ядра: {e}")
            return 1.0  # В случае ошибки считаем ядро полностью доступным
    # ДОБАВЛЕНО: Обновлен метод ewma согласно инструкции
    def ewma(self, values: List[float], half_life_days: float, dates: List[datetime]) -> float:
        """
        Вычисление экспоненциально взвешенного скользящего среднего.
        Args:
            values (List[float]): Список значений.
            half_life_days (float): Период полураспада в днях.
            dates (List[datetime]): Список дат, соответствующих значениям.
        Returns:
            float: Экспоненциально взвешенное среднее.
        """
        try:
            if not values or not dates or len(values) != len(dates):
                logger.warning("Некорректные входные данные для расчета EWMA")
                return 0.0
            # ИЗМЕНЕНО: Реализация EWMA по инструкции с дополнительной проверкой
            weights = []
            for d in dates[::-1]:  # Перебираем даты в обратном порядке
                if dates[-1] is None or d is None:
                    logger.warning("Одна из дат для расчета EWMA равна None")
                    weights.append(0.0)
                    continue
                delta = (dates[-1] - d).days
                # ИЗМЕНЕНО: Избегаем деления на 0
                w = 0.5 ** (delta / max(half_life_days, 1e-6)) # Защита от деления на 0 или очень маленькое число
                weights.append(w)
            # Переворачиваем веса обратно
            weights = np.array(weights[::-1])
            # Нормализуем веса
            weights_sum = weights.sum()
            if weights_sum > 0:
                weights = weights / weights_sum
            else:
                weights = np.ones_like(weights) / len(weights)  # Равномерные веса если сумма 0
            # Вычисляем взвешенное среднее
            result = float((np.array(values) * weights).sum())
            logger.debug(f"Рассчитано EWMA: {result:.4f} (период полураспада: {half_life_days} дней)")
            return result
        except Exception as e:
            logger.error(f"Ошибка при расчете EWMA: {e}")
            return 0.0
    # ДОБАВЛЕНО: Обновлен метод opponent_adjust согласно инструкции
    def opponent_adjust(self, value: float, opp_def_rating: float) -> float:
        """
        Корректировка значения с учетом силы соперника.
        Args:
            value (float): Исходное значение.
            opp_def_rating (float): Рейтинг обороны соперника (0 - средний соперник).
        Returns:
            float: Скорректированное значение.
        """
        try:
            # Простая коррекция: чем сильнее оборона соперника, тем выше скорректированный xG
            # ИЗМЕНЕНО: Реализация opponent_adjust по инструкции
            adjusted_value = (value or 0.0) - ((opp_def_rating or 0.0) - 0.0)  # 0.0 - средний соперник
            logger.debug(f"Корректировка значения {value:.4f} с учетом силы соперника ({opp_def_rating}): {adjusted_value:.4f}")
            return adjusted_value
        except Exception as e:
            logger.error(f"Ошибка при корректировке значения с учетом соперника: {e}")
            return value or 0.0
    # ДОБАВЛЕНО: Новый метод strength_adjusted_metric для нормировки под силу оппонента
    def strength_adjusted_metric(self, raw: float, opp_strength: float) -> float:
        """
        Корректировка метрики с учетом силы соперника (Strength of Schedule).
        Args:
            raw (float): Исходное значение метрики.
            opp_strength (float): Сила соперника (0.0 - средний соперник).
        Returns:
            float: Скорректированное значение.
        """
        try:
            # Простая линейная коррекция (масштаб — подобрать)
            adjusted_value = (raw or 0.0) - 0.5 * ((opp_strength or 0.0) - 0.0)
            logger.debug(f"Корректировка метрики {raw:.4f} с учетом силы соперника ({opp_strength}): {adjusted_value:.4f}")
            return adjusted_value
        except Exception as e:
            logger.error(f"Ошибка при корректировке метрики с учетом силы соперника: {e}")
            return raw or 0.0
    # ДОБАВЛЕНО: Новый метод calculate_rolling_xg для расчета скользящих xG
    def calculate_rolling_xg(self, fixtures: List[Dict], window: int = 5) -> Dict[str, float]:
        """
        Расчет скользящего среднего xG для последних N матчей.
        Args:
            fixtures (List[Dict]): Список матчей с данными о xG.
            window (int): Размер окна (по умолчанию 5 матчей).
        Returns:
            Dict[str, float]: Словарь со значениями xG для разных окон.
        """
        try:
            if not fixtures:
                return {"xg_3": 0.0, "xg_5": 0.0, "xg_10": 0.0}
            # Сортируем матчи по дате
            sorted_fixtures = sorted(
                [f for f in fixtures if f.get("date")],
                key=lambda x: datetime.fromisoformat(x["date"].replace('Z', '+00:00'))
            )
            # Извлекаем значения xG
            xg_values = []
            dates = []
            for fixture in sorted_fixtures:
                xg = fixture.get("xg", 0) or 0
                if isinstance(xg, (int, float)):
                    xg_values.append(float(xg))
                    date_str = fixture.get("date")
                    if date_str:
                        dates.append(datetime.fromisoformat(date_str.replace('Z', '+00:00')))
            if not xg_values:
                return {"xg_3": 0.0, "xg_5": 0.0, "xg_10": 0.0}
            # Рассчитываем скользящие средние для разных окон
            xg_3 = np.mean(xg_values[-3:]) if len(xg_values) >= 3 else np.mean(xg_values)
            xg_5 = np.mean(xg_values[-5:]) if len(xg_values) >= 5 else np.mean(xg_values)
            xg_10 = np.mean(xg_values[-10:]) if len(xg_values) >= 10 else np.mean(xg_values)
            result = {
                "xg_3": float(xg_3),
                "xg_5": float(xg_5),
                "xg_10": float(xg_10)
            }
            logger.debug(f"Рассчитаны скользящие xG: {result}")
            return result
        except Exception as e:
            logger.error(f"Ошибка при расчете скользящего xG: {e}")
            return {"xg_3": 0.0, "xg_5": 0.0, "xg_10": 0.0}
    def style_mismatch(self, ppda_for_team: float, build_up_opp: float) -> float:
        """
        Вычисление индекса стилевого несоответствия между командами.
        Args:
            ppda_for_team (float): PPDA команды (чем ниже, тем лучше оборона).
            build_up_opp (float): Показатель построения атаки соперника.
        Returns:
            float: Индекс стилевого несоответствия (0.0 и выше).
        """
        try:
            # Проверка на None
            if ppda_for_team is None or build_up_opp is None:
                logger.warning("Одно из значений для расчета стилевого несоответствия равно None")
                return 0.0
            # Пример прокси: чем ниже PPDA у команды и выше билд-ап соперника — тем «жарче»
            # Избегаем деления на ноль или очень маленькое значение
            if (ppda_for_team or 0.0) <= 0.1: # Исправлено: Проверка на минимальное значение для избежания деления на очень маленькое число
                ppda_for_team = 0.1  # Минимальное значение для избежания деления на ноль
            mismatch_index = max(0.0, (1.0 / (ppda_for_team or 0.1)) + (build_up_opp or 0.0))
            logger.debug(f"Рассчитан индекс стилевого несоответствия: {mismatch_index:.4f} "
                        f"(PPDA команды: {ppda_for_team}, билд-ап соперника: {build_up_opp})")
            return mismatch_index
        except Exception as e:
            logger.error(f"Ошибка при расчете индекса стилевого несоответствия: {e}")
            return 0.0
    def per90(self, value: float, minutes: float) -> float:
        """
        Нормализация значения на 90 минут.
        Args:
            value (float): Исходное значение.
            minutes (float): Количество сыгранных минут.
        Returns:
            float: Значение, нормализованное на 90 минут.
        """
        try:
            if not minutes or minutes == 0:
                return 0.0
            normalized_value = 90.0 * (value or 0.0) / minutes
            logger.debug(f"Нормализация per90: {value}/{minutes} минут = {normalized_value:.4f}")
            return normalized_value
        except Exception as e:
            logger.error(f"Ошибка при нормализации per90: {e}")
            return 0.0
    def winsorize(self, x: np.ndarray, low: float = 0.01, high: float = 0.99) -> np.ndarray:
        """
        Winsorизация массива значений (ограничение выбросов).
        Args:
            x (np.ndarray): Массив значений.
            low (float): Нижний квантиль (по умолчанию 0.01).
            high (float): Верхний квантиль (по умолчанию 0.99).
        Returns:
            np.ndarray: Winsorизованный массив.
        """
        try:
            if len(x) == 0:
                logger.warning("Пустой массив для winsorize")
                return x
            # Вычисляем квантили
            lo = np.quantile(x, low or 0.01)
            hi = np.quantile(x, high or 0.99)
            # Применяем winsorize
            winsorized_array = np.clip(x, lo, hi)
            logger.debug(f"Winsorize: квантили {low}={lo:.4f}, {high}={hi:.4f}")
            return winsorized_array
        except Exception as e:
            logger.error(f"Ошибка при winsorize: {e}")
            return x
    def league_zscore(self, x: float, league_mean: float, league_std: float) -> float:
        """
        Вычисление z-оценки значения относительно лиги.
        Args:
            x (float): Значение для нормализации.
            league_mean (float): Среднее значение по лиге.
            league_std (float): Стандартное отклонение по лиге.
        Returns:
            float: Z-оценка.
        """
        try:
            # Проверка на None
            if league_mean is None or league_std is None:
                logger.warning("Одно из значений для расчета z-оценки равно None")
                return 0.0
            if (league_std or 0.0) == 0:
                logger.debug("Стандартное отклонение лиги равно 0, возвращаем 0.0")
                return 0.0
            z_score = ((x or 0.0) - (league_mean or 0.0)) / (league_std or 1.0)
            logger.debug(f"Z-оценка: ({x} - {league_mean}) / {league_std} = {z_score:.4f}")
            return z_score
        except Exception as e:
            logger.error(f"Ошибка при вычислении z-оценки: {e}")
            return 0.0
    def impute_weather(self, venue_city: str, match_month: int) -> Dict[str, Any]:
        """
        Импутация погодных данных на основе климатических норм.
        Args:
            venue_city (str): Город проведения матча.
            match_month (int): Месяц проведения матча.
        Returns:
            Dict[str, Any]: Импутированные погодные данные.
        """
        try:
            # Заглушка - в реальной реализации нужно загружать климатические нормы из файла или БД
            # Примерная таблица климатических норм (температура, ветер, вероятность дождя)
            climate_norms = {
                "London": {
                    1: {"temp_c": 6, "wind_mps": 4.5, "rain_prob": 0.35},
                    2: {"temp_c": 7, "wind_mps": 4.7, "rain_prob": 0.33},
                    3: {"temp_c": 9, "wind_mps": 4.2, "rain_prob": 0.30},
                    4: {"temp_c": 12, "wind_mps": 3.8, "rain_prob": 0.25},
                    5: {"temp_c": 16, "wind_mps": 3.5, "rain_prob": 0.22},
                    6: {"temp_c": 19, "wind_mps": 3.2, "rain_prob": 0.20},
                    7: {"temp_c": 21, "wind_mps": 3.0, "rain_prob": 0.18},
                    8: {"temp_c": 21, "wind_mps": 3.1, "rain_prob": 0.19},
                    9: {"temp_c": 18, "wind_mps": 3.4, "rain_prob": 0.23},
                    10: {"temp_c": 14, "wind_mps": 3.9, "rain_prob": 0.28},
                    11: {"temp_c": 9, "wind_mps": 4.3, "rain_prob": 0.32},
                    12: {"temp_c": 7, "wind_mps": 4.6, "rain_prob": 0.36}
                },
                "Madrid": {
                    1: {"temp_c": 8, "wind_mps": 2.1, "rain_prob": 0.15},
                    2: {"temp_c": 10, "wind_mps": 2.3, "rain_prob": 0.14},
                    3: {"temp_c": 13, "wind_mps": 2.0, "rain_prob": 0.12},
                    4: {"temp_c": 15, "wind_mps": 1.8, "rain_prob": 0.10},
                    5: {"temp_c": 20, "wind_mps": 1.6, "rain_prob": 0.08},
                    6: {"temp_c": 26, "wind_mps": 1.4, "rain_prob": 0.05},
                    7: {"temp_c": 30, "wind_mps": 1.3, "rain_prob": 0.03},
                    8: {"temp_c": 30, "wind_mps": 1.4, "rain_prob": 0.04},
                    9: {"temp_c": 25, "wind_mps": 1.7, "rain_prob": 0.07},
                    10: {"temp_c": 20, "wind_mps": 1.9, "rain_prob": 0.10},
                    11: {"temp_c": 13, "wind_mps": 2.1, "rain_prob": 0.13},
                    12: {"temp_c": 9, "wind_mps": 2.2, "rain_prob": 0.16}
                },
                "Moscow": {
                    1: {"temp_c": -7, "wind_mps": 4.0, "rain_prob": 0.40},
                    2: {"temp_c": -5, "wind_mps": 4.2, "rain_prob": 0.38},
                    3: {"temp_c": 0, "wind_mps": 3.8, "rain_prob": 0.35},
                    4: {"temp_c": 10, "wind_mps": 3.5, "rain_prob": 0.30},
                    5: {"temp_c": 18, "wind_mps": 3.2, "rain_prob": 0.25},
                    6: {"temp_c": 21, "wind_mps": 3.0, "rain_prob": 0.22},
                    7: {"temp_c": 23, "wind_mps": 2.8, "rain_prob": 0.20},
                    8: {"temp_c": 21, "wind_mps": 2.9, "rain_prob": 0.21},
                    9: {"temp_c": 15, "wind_mps": 3.1, "rain_prob": 0.24},
                    10: {"temp_c": 7, "wind_mps": 3.4, "rain_prob": 0.28},
                    11: {"temp_c": 0, "wind_mps": 3.7, "rain_prob": 0.33},
                    12: {"temp_c": -5, "wind_mps": 3.9, "rain_prob": 0.39}
                }
            }
            # Получаем климатические нормы для города
            city_norms = climate_norms.get(venue_city or "", {})
            if not city_norms:
                # Если город не найден, используем средние значения
                logger.warning(f"Не найдены климатические нормы для города {venue_city}, используем средние значения")
                climate_data = {"temp_c": 15, "wind_mps": 3.0, "rain_prob": 0.25}
            else:
                # Получаем нормы для месяца
                climate_data = city_norms.get(match_month or 0, {"temp_c": 15, "wind_mps": 3.0, "rain_prob": 0.25})
            # Добавляем флаг импутации
            climate_data["is_imputed"] = True
            logger.debug(f"Импутированы погодные данные для {venue_city}, месяц {match_month}: {climate_data}")
            return climate_data
        except Exception as e:
            logger.error(f"Ошибка при импутации погодных данных: {e}")
            # Возвращаем значения по умолчанию в случае ошибки
            return {"temp_c": 15, "wind_mps": 3.0, "rain_prob": 0.25, "is_imputed": True}
    def travel_features(self, team_venue: Dict[str, Any], match_venue: Dict[str, Any]) -> Dict[str, Any]:
        """
        Расчет признаков путешествия команды.
        Args:
            team_venue (Dict[str, Any]): Данные о стадионе команды (домашнем).
            match_venue (Dict[str, Any]): Данные о стадионе проведения матча.
        Returns:
            Dict[str, Any]: Признаки путешествия.
        """
        try:
            # Расчет расстояния между стадионами
            team_lat = team_venue.get("lat", 0) or 0
            team_lon = team_venue.get("lon", 0) or 0
            match_lat = match_venue.get("lat", 0) or 0
            match_lon = match_venue.get("lon", 0) or 0
            # Проверка на None перед расчетом расстояния
            if team_lat is None or team_lon is None or match_lat is None or match_lon is None:
                logger.warning("Одна из координат для расчета признаков путешествия равна None")
                team_lat = team_lat or 0
                team_lon = team_lon or 0
                match_lat = match_lat or 0
                match_lon = match_lon or 0
            km = self.haversine_km(team_lat, team_lon, match_lat, match_lon)
            # Расчет сдвига временных зон
            team_tz = int(team_venue.get("tz", 0) or 0)
            match_tz = int(match_venue.get("tz", 0) or 0)
            tz_shift = abs(team_tz - match_tz)
            # Определение "красного глаза" (длинная поездка с большим сдвигом по времени)
            red_eye = int((km or 0) > 2000 and tz_shift >= 2)
            result = {
                "km_trip": km,
                "tz_shift": tz_shift,
                "red_eye": red_eye
            }
            logger.debug(f"Рассчитаны признаки путешествия: {result}")
            return result
        except Exception as e:
            logger.error(f"Ошибка при расчете признаков путешествия: {e}")
            # Возвращаем значения по умолчанию в случае ошибки
            return {"km_trip": 0.0, "tz_shift": 0, "red_eye": 0}
    def count_consecutive(self, results: List[str], target: str) -> int:
        """
        Подсчет количества последовательных результатов.
        Args:
            results (List[str]): Список результатов ('W', 'D', 'L').
            target (str): Целевой результат для подсчета.
        Returns:
            int: Количество последовательных целевых результатов с конца списка.
        """
        try:
            count = 0
            # Перебираем результаты с конца
            for result in reversed(results or []):
                if result == (target or ""):
                    count += 1
                else:
                    break
            return count
        except Exception as e:
            logger.error(f"Ошибка при подсчете последовательных результатов: {e}")
            return 0
    def goals_scored(self, match: Dict[str, Any]) -> int:
        """
        Извлечение количества забитых голов из данных матча.
        Args:
            match (Dict[str, Any]): Данные матча.
        Returns:
            int: Количество забитых голов.
        """
        try:
            # Проверка на None
            if match is None:
                logger.warning("match равен None")
                return 0
            # Пытаемся получить голы из разных возможных полей
            goals = match.get("goals", 0)
            if isinstance(goals, int):
                return goals
            # Если goals - словарь, ищем нужные ключи
            if isinstance(goals, dict):
                return goals.get("scored", goals.get("for", 0) or 0) or 0
            # Пытаемся получить из home_goals/away_goals
            home_goals = match.get("home_goals")
            away_goals = match.get("away_goals")
            # Исправлено: Проверка на None перед преобразованием в int
            # Определяем, чьи голы мы считаем (для домашней команды)
            if match.get("home") is True and home_goals is not None:
                try:
                    return int(home_goals or 0)
                except (ValueError, TypeError):
                    logger.warning(f"Некорректное значение home_goals: {home_goals}")
                    return 0
            elif match.get("home") is False and away_goals is not None:
                try:
                    return int(away_goals or 0)
                except (ValueError, TypeError):
                    logger.warning(f"Некорректное значение away_goals: {away_goals}")
                    return 0
            return 0
        except Exception as e:
            logger.error(f"Ошибка при извлечении голов из матча: {e}")
            return 0
    def streak_features(self, last_n_results: List[Dict[str, Any]], team_season_avg: float = 1.5) -> Dict[str, Any]:
        """
        Расчет признаков стрик и "горячих/сухих" серий.
        Args:
            last_n_results (List[Dict[str, Any]]): Список последних матчей команды.
            team_season_avg (float): Среднее количество голов команды за сезон.
        Returns:
            Dict[str, Any]: Признаки стрик и серий.
        """
        try:
            # Извлекаем результаты матчей (например, 'W', 'D', 'L')
            results = []
            for match in last_n_results or []:
                # Получаем результат матча
                result = match.get("result")  # Ожидаем 'W', 'D', 'L'
                if result:
                    results.append(result)
                else:
                    # Альтернативные способы определения результата
                    home_goals = match.get("home_goals", 0)
                    away_goals = match.get("away_goals", 0)
                    if home_goals is not None and away_goals is not None:
                        # Определяем, чьи голы мы анализируем
                        if match.get("home") is True:  # Если это домашний матч для команды
                            team_goals = home_goals
                            opponent_goals = away_goals
                        else:  # Если это выездной матч для команды
                            team_goals = away_goals
                            opponent_goals = home_goals
                        # Определяем результат
                        if (team_goals or 0) > (opponent_goals or 0):
                            results.append("W")
                        elif (team_goals or 0) < (opponent_goals or 0):
                            results.append("L")
                        else:
                            results.append("D")
            # Подсчет побед подряд
            win_streak = self.count_consecutive(results, target="W")
            # Проверка на "сухую" серию (мало голов в последних 3 матчах)
            last_3_matches = (last_n_results or [])[-3:] if len(last_n_results or []) >= 3 else (last_n_results or [])
            goals_in_last_3 = sum(self.goals_scored(match) for match in last_3_matches)
            dry_spell = int(goals_in_last_3 <= 1)
            # Проверка на "взрывную" серию (много голов в последних 3 матчах)
            burst = int(goals_in_last_3 >= 2 * (team_season_avg or 0))
            result = {
                "win_streak": win_streak,
                "dry_spell": dry_spell,
                "burst": burst
            }
            logger.debug(f"Рассчитаны признаки стрик: {result}")
            return result
        except Exception as e:
            logger.error(f"Ошибка при расчете признаков стрик: {e}")
            # Возвращаем значения по умолчанию в случае ошибки
            return {"win_streak": 0, "dry_spell": 0, "burst": 0}
    def add_missing_mask(self, features: Dict[str, Any]) -> Tuple[Dict[str, Any], Dict[str, int]]:
        """
        Добавление маски пропущенных значений к признакам.
        Args:
            features (Dict[str, Any]): Словарь признаков.
        Returns:
            Tuple[Dict[str, Any], Dict[str, int]]: (обновленные признаки, маска пропусков).
        """
        try:
            # Создаем маску пропусков
            mask = {}
            missing_count = 0
            for k, v in (features or {}).items():
                # Проверяем, является ли значение None или NaN
                is_missing = v is None or (isinstance(v, float) and np.isnan(v))
                mask[k] = int(is_missing)
                if is_missing:
                    missing_count += 1
            # Рассчитываем долю пропущенных значений
            total_features = len(features or {})
            missing_ratio = missing_count / max(1, total_features)
            # Добавляем долю пропусков в признаки
            if features is not None:
                features["missing_ratio"] = missing_ratio
            logger.debug(f"Добавлена маска пропусков: {missing_count}/{total_features} пропущенных значений, "
                        f"доля: {missing_ratio:.3f}")
            return features or {}, mask
        except Exception as e:
            logger.error(f"Ошибка при добавлении маски пропусков: {e}")
            # Возвращаем исходные признаки и пустую маску в случае ошибки
            return features or {}, {}
    async def get_match_context(self, fixture_id: int) -> Optional[Dict[str, Any]]:
        """
        Получение контекста матча: погода, составы, таблица, форма и т.д.
        """
        try:
            logger.info(f"Начало получения контекста для матча {fixture_id}")
            # Получаем базовую информацию о матче
            fixture = await self.client.get_fixture(fixture_id)
            if not fixture:
                logger.error(f"Не удалось получить данные матча {fixture_id}")
                return None
            # Извлекаем дату и команды
            match_date_str = fixture.get("date", "")
            if not match_date_str:
                logger.error(f"Не указана дата матча {fixture_id}")
                return None
            try:
                # Парсим дату матча
                match_date = datetime.fromisoformat(match_date_str.replace('Z', '+00:00')).date()
            except ValueError as e:
                logger.error(f"Ошибка парсинга даты матча {fixture_id}: {e}")
                return None
            home_team_id = fixture.get("home_team_id")
            away_team_id = fixture.get("away_team_id")
            if not home_team_id or not away_team_id:
                logger.error(f"Не указаны команды для матча {fixture_id}")
                return None
            logger.debug(f"Матч {fixture_id}: {home_team_id} vs {away_team_id} на {match_date}")
            # Определяем диапазон дат для получения недавних матчей (последние 90 дней)
            date_to = match_date
            date_from = date_to - timedelta(days=90)
            # Создаем задачи для параллельного получения данных
            tasks = [
                asyncio.create_task(self.client.get_weather(home_team_id, match_date)),
                asyncio.create_task(self.client.get_lineups(fixture_id)),
                asyncio.create_task(self.client.get_injuries(home_team_id)),
                asyncio.create_task(self.client.get_injuries(away_team_id)),
                asyncio.create_task(self.client.get_table(fixture_id)),
                asyncio.create_task(self.client.get_last_team_matches(home_team_id, date_from=date_from)),
                asyncio.create_task(self.client.get_last_team_matches(away_team_id, date_from=date_from))
            ]
            # Дожидаемся завершения всех задач
            results = await asyncio.gather(*tasks, return_exceptions=True)
            # Обрабатываем результаты
            weather_data = results[0] if not isinstance(results[0], Exception) else None
            lineups_data = results[1] if not isinstance(results[1], Exception) else None
            home_injuries = results[2] if not isinstance(results[2], Exception) else None
            away_injuries = results[3] if not isinstance(results[3], Exception) else None
            standings_data = results[4] if not isinstance(results[4], Exception) else None
            home_fixtures_raw = results[5] if not isinstance(results[5], Exception) else []
            away_fixtures_raw = results[6] if not isinstance(results[6], Exception) else []
            # Проверяем на ошибки получения данных
            if isinstance(results[0], Exception):
                logger.error(f"Ошибка при получении погоды для матча {fixture_id}: {results[0]}")
            if isinstance(results[1], Exception):
                logger.error(f"Ошибка при получении составов для матча {fixture_id}: {results[1]}")
            if isinstance(results[2], Exception):
                logger.error(f"Ошибка при получении травм команды {home_team_id}: {results[2]}")
            if isinstance(results[3], Exception):
                logger.error(f"Ошибка при получении травм команды {away_team_id}: {results[3]}")
            if isinstance(results[4], Exception):
                logger.error(f"Ошибка при получении таблицы для матча {fixture_id}: {results[4]}")
            if isinstance(results[5], Exception):
                logger.error(f"Ошибка при получении матчей команды {home_team_id}: {results[5]}")
                home_fixtures_raw = []
            if isinstance(results[6], Exception):
                logger.error(f"Ошибка при получении матчей команды {away_team_id}: {results[6]}")
                away_fixtures_raw = []
            # Формируем контекст матча
            match_context = {
                "fixture_id": fixture_id,
                "match_date": match_date.isoformat(),
                "home_team_id": home_team_id,
                "away_team_id": away_team_id,
                "weather": weather_data,
                "lineups": lineups_data,
                "home_injuries": home_injuries,
                "away_injuries": away_injuries,
                "standings": standings_data.get("standings", []) if standings_data else [],
                "rounds_left": standings_data.get("rounds_left") if standings_data else None,
                "home_last_matches": home_fixtures_raw,
                "away_last_matches": away_fixtures_raw,
                "league_id": fixture.get("league_id"), # Добавлено: league_id
                "season_id": fixture.get("season_id")  # Добавлено: season_id
            }
            # Вычисляем важность матча, если доступны необходимые данные
            match_importance = 0.0
            standings = match_context.get("standings", [])
            rounds_left = match_context.get("rounds_left")
            if standings and rounds_left is not None:
                # Найти строки таблицы для обеих команд
                home_table_row = next((s for s in standings if s.get("team_id") == home_team_id), None)
                away_table_row = next((s for s in standings if s.get("team_id") == away_team_id), None)
                if home_table_row and away_table_row:
                    # Вычисляем важность для каждой команды
                    home_importance = self.compute_match_importance(home_table_row, rounds_left)
                    away_importance = self.compute_match_importance(away_table_row, rounds_left)
                    # Берем максимальную важность из двух
                    match_importance = max(home_importance, away_importance)
                    logger.debug(f"Важность матча {fixture_id}: {match_importance:.3f}")
                else:
                    logger.warning(f"Не удалось найти строки таблицы для команд {home_team_id} и {away_team_id}")
            else:
                logger.warning("Недостаточно данных для вычисления важности матча")
            # Добавляем важность матча в контекст
            match_context["match_importance"] = match_importance
            logger.info(f"Контекст для матча {fixture_id} успешно собран")
            return match_context
        except Exception as e:
            logger.error(f"Ошибка при получении контекста матча {fixture_id}: {e}", exc_info=True)
            return None
    async def process_match(self, match_: Dict[str, Any]) -> Tuple[bool, Optional[Dict[str, Any]], Optional[str]]:
        """
        Обработка одного матча: извлечение статистики, формирование признаков.
        """
        try:
            fixture_id = match_.get("id")
            if not fixture_id:
                return False, None, "Отсутствует ID матча"
            logger.info(f"Начало обработки матча {fixture_id}")
            # Получаем контекст матча
            context = await self.get_match_context(fixture_id)
            if not context:
                return False, None, "Не удалось получить контекст матча"
            # Извлекаем данные из контекста
            home_team_id = context["home_team_id"]
            away_team_id = context["away_team_id"]
            match_date = context["match_date"]
            # Получаем статистику команд
            home_stats_task = asyncio.create_task(self.client.get_team_stats(home_team_id, match_date))
            away_stats_task = asyncio.create_task(self.client.get_team_stats(away_team_id, match_date))
            # Добавлено: Получаем PPDA домашней и гостевой команд
            home_ppda_task = asyncio.create_task(self.client.get_team_stats(home_team_id, match_date, stat_type="ppda"))
            away_ppda_task = asyncio.create_task(self.client.get_team_stats(away_team_id, match_date, stat_type="ppda"))
            # Добавлено: Получаем Build-up Play домашней и гостевой команд
            home_build_up_task = asyncio.create_task(self.client.get_team_stats(home_team_id, match_date, stat_type="build_up_play"))
            away_build_up_task = asyncio.create_task(self.client.get_team_stats(away_team_id, match_date, stat_type="build_up_play"))
            # Дожидаемся завершения всех задач
            home_stats, away_stats, home_ppda, away_ppda, home_build_up, away_build_up = await asyncio.gather(
                home_stats_task, away_stats_task,
                home_ppda_task, away_ppda_task,
                home_build_up_task, away_build_up_task,
                return_exceptions=True
            )
            if isinstance(home_stats, Exception):
                logger.error(f"Ошибка при получении статистики команды {home_team_id}: {home_stats}")
                home_stats = {}
            if isinstance(away_stats, Exception):
                logger.error(f"Ошибка при получении статистики команды {away_team_id}: {away_stats}")
                away_stats = {}
            # Обработка PPDA и Build-up Play
            home_ppda_for = None
            home_ppda_against = None
            away_ppda_for = None
            away_ppda_against = None
            home_build_up_play = None
            away_build_up_play = None
            # Обработка PPDA домашней команды
            if isinstance(home_ppda, Exception):
                logger.error(f"Ошибка при получении PPDA команды {home_team_id}: {home_ppda}")
            else:
                # Предполагаем, что home_ppda - это словарь с ключами 'ppda_for' и 'ppda_against'
                # Или это список/словарь, где нужно извлечь эти значения
                if isinstance(home_ppda, dict):
                    home_ppda_for = home_ppda.get('ppda_for', None)
                    home_ppda_against = home_ppda.get('ppda_against', None)
                elif isinstance(home_ppda, list) and len(home_ppda) > 0:
                    # Если это список, предположим, что первый элемент содержит нужные данные
                    ppda_dict = home_ppda[0] if isinstance(home_ppda[0], dict) else {}
                    home_ppda_for = ppda_dict.get('ppda_for', None)
                    home_ppda_against = ppda_dict.get('ppda_against', None)
            # Обработка PPDA гостевой команды
            if isinstance(away_ppda, Exception):
                logger.error(f"Ошибка при получении PPDA команды {away_team_id}: {away_ppda}")
            else:
                if isinstance(away_ppda, dict):
                    away_ppda_for = away_ppda.get('ppda_for', None)
                    away_ppda_against = away_ppda.get('ppda_against', None)
                elif isinstance(away_ppda, list) and len(away_ppda) > 0:
                    ppda_dict = away_ppda[0] if isinstance(away_ppda[0], dict) else {}
                    away_ppda_for = ppda_dict.get('ppda_for', None)
                    away_ppda_against = ppda_dict.get('ppda_against', None)
            # Обработка Build-up Play домашней команды
            if isinstance(home_build_up, Exception):
                logger.error(f"Ошибка при получении Build-up Play команды {home_team_id}: {home_build_up}")
            else:
                # Предполагаем, что это значение или словарь с ключом 'build_up_play'
                if isinstance(home_build_up, (int, float)):
                    home_build_up_play = home_build_up
                elif isinstance(home_build_up, dict):
                    home_build_up_play = home_build_up.get('build_up_play', None)
                elif isinstance(home_build_up, list) and len(home_build_up) > 0:
                    build_up_dict = home_build_up[0] if isinstance(home_build_up[0], dict) else {}
                    home_build_up_play = build_up_dict.get('build_up_play', None)
            # Обработка Build-up Play гостевой команды
            if isinstance(away_build_up, Exception):
                logger.error(f"Ошибка при получении Build-up Play команды {away_team_id}: {away_build_up}")
            else:
                if isinstance(away_build_up, (int, float)):
                    away_build_up_play = away_build_up
                elif isinstance(away_build_up, dict):
                    away_build_up_play = away_build_up.get('build_up_play', None)
                elif isinstance(away_build_up, list) and len(away_build_up) > 0:
                    build_up_dict = away_build_up[0] if isinstance(away_build_up[0], dict) else {}
                    away_build_up_play = build_up_dict.get('build_up_play', None)
            # Добавлено: Расчет стилевого несоответствия
            style_mismatch_index = None
            if home_ppda_for is not None and away_build_up_play is not None:
                # PPDA домашней команды против Build-up гостевой команды
                style_mismatch_index = self.style_mismatch(home_ppda_for, away_build_up_play)
            elif away_ppda_for is not None and home_build_up_play is not None:
                # PPDA гостевой команды против Build-up домашней команды (альтернативный вариант)
                style_mismatch_index = self.style_mismatch(away_ppda_for, home_build_up_play)
            # Формируем итоговые данные
            processed_data = {
                "fixture_id": fixture_id,
                "context": context,
                "home_stats": home_stats,
                "away_stats": away_stats,
                # Добавлено: PPDA и стилевые данные
                "home_ppda_for": home_ppda_for,
                "home_ppda_against": home_ppda_against,
                "away_ppda_for": away_ppda_for,
                "away_ppda_against": away_ppda_against,
                "home_build_up_play": home_build_up_play,
                "away_build_up_play": away_build_up_play,
                "style_mismatch_index": style_mismatch_index
            }
            logger.info(f"Матч {fixture_id} успешно обработан")
            return True, processed_data, None
        except Exception as e:
            error_msg = f"Ошибка при обработке матча: {str(e)}"
            logger.error(error_msg, exc_info=True)
            return False, None, error_msg
    async def process_matches_batch(self, matches: List[Dict[str, Any]]) -> List[Dict[str, Any]]:
        """
        Пакетная обработка списка матчей.
        """
        logger.info(f"Начало пакетной обработки {len(matches)} матчей")
        # Создаем задачи для параллельной обработки матчей
        tasks = [asyncio.create_task(self.process_match(match)) for match in matches]
        # Выполняем все задачи
        results = await asyncio.gather(*tasks, return_exceptions=True)
        # Обрабатываем результаты
        processed_results = []
        for i, result in enumerate(results):
            try:
                if isinstance(result, Exception):
                    logger.error(f"Ошибка при обработке матча {matches[i]}: {result}")
                    processed_results.append({
                        "match": matches[i],
                        "success": False,
                        "error": str(result)
                    })
                else:
                    success, data, error = result
                    processed_results.append({
                        "match": matches[i],
                        "success": success,
                        "data": data,
                        "error": error
                    })
            except Exception as process_error:
                logger.error(f"Ошибка при обработке результата для матча {matches[i]}: {process_error}")
                processed_results.append({
                    "match": matches[i],
                    "success": False,
                    "error": str(process_error)
                })
        logger.info(f"Получены данные для {len(processed_results)} матчей")
        return processed_results
# === НОВЫЕ УТИЛИТЫ ДЛЯ ЭТАПА 2.1 ===
# Импорты перемещены в начало файла
def build_features(fixtures: pd.DataFrame) -> pd.DataFrame:
    df = fixtures.copy()
    # Примеры безопасных фичей (дообогатите по доступным полям из SportMonks)
    if "home_xg" in df.columns and "away_xg" in df.columns:
        df["xg_diff"] = df["home_xg"] - df["away_xg"]
    if "home_form" in df.columns and "away_form" in df.columns:
        df["form_diff"] = df["home_form"] - df["away_form"]
    if "is_home" not in df.columns:
        df["is_home"] = 1
    # Добавлено: Проверка и добавление PPDA и стилевых признаков
    if "home_ppda_for" in df.columns and "away_ppda_against" in df.columns:
        df["home_ppda_net"] = df["home_ppda_for"] - df["away_ppda_against"]
    if "away_ppda_for" in df.columns and "home_ppda_against" in df.columns:
        df["away_ppda_net"] = df["away_ppda_for"] - df["home_ppda_against"]
    if "style_mismatch_index" in df.columns:
        df["style_mismatch"] = df["style_mismatch_index"]
    # Добавлено: one-hot по лигам/сезонам
    if "league_id" in df.columns:
        league_dummies = pd.get_dummies(df["league_id"], prefix="league")
        df = pd.concat([df, league_dummies], axis=1)
    if "season_id" in df.columns:
        season_dummies = pd.get_dummies(df["season_id"], prefix="season")
        df = pd.concat([df, season_dummies], axis=1)
    # Добавлено: стандартизация метрик внутри лиги (пример для xg)
    if "league_id" in df.columns and "home_xg" in df.columns and "away_xg" in df.columns:
        # Рассчитываем средние и стандартные отклонения по лигам для xg
        league_stats = df.groupby("league_id")[["home_xg", "away_xg"]].agg(['mean', 'std']).reset_index()
        league_stats.columns = ['league_id', 'home_xg_mean', 'home_xg_std', 'away_xg_mean', 'away_xg_std']
        # Объединяем с основным DataFrame
        df = df.merge(league_stats, on="league_id", how="left")
        # Применяем стандартизацию
        df["home_xg_z"] = (df["home_xg"] - df["home_xg_mean"]) / df["home_xg_std"]
        df["away_xg_z"] = (df["away_xg"] - df["away_xg_mean"]) / df["away_xg_std"]
        # Заполняем NaN, если стандартное отклонение равно 0
        df["home_xg_z"] = df["home_xg_z"].fillna(0)
        df["away_xg_z"] = df["away_xg_z"].fillna(0)
    return df
def compute_time_decay_weights(df: pd.DataFrame, *, date_col: str, half_life_days: int) -> np.ndarray:
    t = pd.to_datetime(df[date_col]); t0 = t.max()
    days = (t0 - t).dt.days.clip(lower=0)
    return (0.5 ** (days / max(half_life_days,1))).to_numpy()
def make_time_series_splits(
    df: pd.DataFrame, *, date_col: str, n_splits: int, min_train_days: int, gap_days: int = 0
) -> List[Tuple[np.ndarray, np.ndarray]]:
    t = pd.to_datetime(df[date_col])
    order = np.argsort(t.values)
    df_sorted = df.iloc[order].reset_index(drop=True)
    splits = []; N = len(df_sorted)
    for fold in range(1, n_splits+1):
        split_point = int(N * fold/(n_splits+1))
        if split_point <= 0 or split_point >= N: continue
        t_cut = df_sorted.loc[split_point, date_col]
        train_mask = df_sorted[date_col] <= (t_cut - pd.Timedelta(days=gap_days))
        if (df_sorted[date_col].max() - df_sorted[date_col].min()).days < min_train_days:
            continue
        train_idx = df_sorted.index[train_mask].to_numpy()
        valid_idx = df_sorted.index[~train_mask].to_numpy()
        splits.append((order[train_idx], order[valid_idx]))
    return splits
# === КОНЕЦ НОВЫХ УТИЛИТ ===
# Создание экземпляра процессора данных
data_processor = DataProcessor()
# data_processor.py

import numpy as np
from typing import List, Optional
from datetime import datetime

def parse_dt_safe(date_str: str) -> Optional[datetime]:
    """Парсинг даты с обработкой ошибок."""
    try:
        return datetime.strptime(date_str, "%Y-%m-%d %H:%M:%S")
    except Exception as e:
        print(f"Ошибка парсинга даты: {e}")
        return None

def haversine_km(lat1: float, lon1: float, lat2: float, lon2: float) -> float:
    """Расстояние между двумя точками на Земле по формуле Хаверсина."""
    R = 6371  # Радиус Земли в километрах
    phi1 = np.radians(lat1)
    phi2 = np.radians(lat2)
    delta_phi = np.radians(lat2 - lat1)
    delta_lambda = np.radians(lon2 - lon1)

    a = np.sin(delta_phi / 2) ** 2 + np.cos(phi1) * np.cos(phi2) * np.sin(delta_lambda / 2) ** 2
    c = 2 * np.arctan2(np.sqrt(a), np.sqrt(1 - a))
    return R * c

def compute_rest_days(match_date: datetime, player_last_match: datetime) -> int:
    """Вычисление числа дней отдыха между матчами игрока."""
    return (match_date - player_last_match).days

def style_mismatch(team_style: str, opponent_style: str) -> float:
    """Расчёт коэффициента различия стилей команд."""
    if team_style == opponent_style:
        return 0
    return 1

def ewma(values: List[float], alpha: float) -> float:
    """Рассчёт экспоненциального скользящего среднего."""
    smoothed_value = values[0]
    for value in values[1:]:
        smoothed_value = alpha * value + (1 - alpha) * smoothed_value
    return smoothed_value

def add_missing_ratio(df) -> float:
    """Рассчитываем коэффициент пропусков для данных."""
    total_entries = df.size
    missing_entries = df.isnull().sum().sum()
    return missing_entries / total_entries

def load_climate_norm(location: str) -> dict:
    """Загрузка норм климатических данных по местоположению."""
    # Для примера возвращаем статичные данные
    return {
        "temperature": 25,  # Средняя температура
        "humidity": 60      # Средняя влажность
    }<|MERGE_RESOLUTION|>--- conflicted
+++ resolved
@@ -11,11 +11,10 @@
 import numpy as np
 import pandas as pd
 
-<<<<<<< HEAD
-=======
+codex/apply-provided-unified-diff-patches
 # Удаляем дублирующие функции внизу файла
 
->>>>>>> 60e06a9f
+main
 def parse_dt_safe(date_str: str) -> Optional[datetime]:
     """Парсинг даты с обработкой ошибок."""
     try:
@@ -24,7 +23,7 @@
         print(f"Ошибка парсинга даты: {e}")
         return None
 
-<<<<<<< HEAD
+codex/apply-provided-unified-diff-patches
 # data_processor.py
 
 # Удаляем дублирующие функции, которые уже определены внутри класса DataProcessor:
@@ -72,7 +71,6 @@
 #         "temperature": 25,  # Средняя температура
 #         "humidity": 60      # Средняя влажность
 #     }
-=======
 def haversine_km(lat1: float, lon1: float, lat2: float, lon2: float) -> float:
     """Расстояние между двумя точками на Земле по формуле Хаверсина."""
     R = 6371  # Радиус Земли в километрах
@@ -119,7 +117,7 @@
         "temperature": 25,  # Средняя температура
         "humidity": 60      # Средняя влажность
     }
->>>>>>> 60e06a9f
+main
 
 class DataProcessor:
     """Класс для обработки данных матчей."""
