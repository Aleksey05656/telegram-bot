"""Модуль для получения и обработки данных о матчах."""
import asyncio
import json
from typing import Dict, Any, Optional, List, Tuple, Union
from datetime import datetime, timedelta
from logger import logger
from services.sportmonks_client import sportmonks_client
# Исправлено: Импорт правильного кэша
from database.cache_postgres import cache
import math
import numpy as np
import pandas as pd

<<<<<<< HEAD
# (cleanup) удалены глобальные дубликаты утилит:
# - parse_dt_safe
# - compute_rest_days
# - style_mismatch
# - ewma
# - add_missing_ratio
# - load_climate_norm
# - haversine_km
# Используйте одноимённые методы/утилиты внутри класса DataProcessor.
=======
def parse_dt_safe(date_str: str) -> Optional[datetime]:
    """Парсинг даты с обработкой ошибок."""
    try:
        return datetime.strptime(date_str, "%Y-%m-%d %H:%M:%S")
    except Exception as e:
        print(f"Ошибка парсинга даты: {e}")
        return None
>>>>>>> 3b631399

class DataProcessor:
    """Класс для обработки данных матчей."""
    def __init__(self):
        """Инициализация процессора данных."""
        self.client = sportmonks_client
        # Исправлено: Используем правильный экземпляр кэша
        self.cache = cache
    def compute_rest_days(self, prev_match_dt: datetime, next_match_dt: datetime) -> int:
        """
        Вычисление количества дней отдыха между матчами.
        Args:
            prev_match_dt (datetime): Дата и время предыдущего матча.
            next_match_dt (datetime): Дата и время следующего матча.
        Returns:
            int: Количество дней отдыха (не менее 0).
        """
        try:
            if prev_match_dt is None or next_match_dt is None:
                logger.warning("Одна из дат для расчета дней отдыха равна None")
                return 0
            rest_days = max(0, (next_match_dt - prev_match_dt).days)
            logger.debug(f"Вычислено дней отдыха: {rest_days} (с {prev_match_dt} по {next_match_dt})")
            return rest_days
        except Exception as e:
            logger.error(f"Ошибка при вычислении дней отдыха: {e}")
            return 0
    def compute_travel_load(self, recent_fixtures: List[Dict[str, Any]]) -> Dict[str, Union[int, float]]:
        """
        Вычисление нагрузки от поездок на основе последних матчей.
        Args:
            recent_fixtures (List[Dict]): Список последних матчей с координатами стадионов.
        Returns:
            Dict: Словарь с параметрами нагрузки от поездок.
        """
        try:
            km, trips, tz = 0.0, 0, 0
            # Проверка наличия данных
            if not recent_fixtures or len(recent_fixtures) < 2:
                logger.debug("Недостаточно данных для расчета нагрузки от поездок")
                return {"trips": 0, "km_trip": 0.0, "tz_shift": 0}
            # Расчет параметров поездок
            for a, b in zip(recent_fixtures, recent_fixtures[1:]):
                # Расчет расстояния между стадионами
                lat1 = a.get("venue_lat", 0)
                lon1 = a.get("venue_lon", 0)
                lat2 = b.get("venue_lat", 0)
                lon2 = b.get("venue_lon", 0)
                # Проверка на None перед расчетом расстояния
                if lat1 is None or lon1 is None or lat2 is None or lon2 is None:
                    logger.warning("Одна из координат для расчета расстояния равна None, используется 0")
                    lat1 = lat1 or 0
                    lon1 = lon1 or 0
                    lat2 = lat2 or 0
                    lon2 = lon2 or 0
                km += self.haversine_km(lat1, lon1, lat2, lon2)
                # Расчет сдвигов по временным зонам
                tz_a = int(a.get("tz", 0) or 0)
                tz_b = int(b.get("tz", 0) or 0)
                tz += abs(tz_a - tz_b)
                # Подсчет выездных матчей (переходы между домашними и выездными)
                a_home = a.get("home", False)
                b_home = b.get("home", False)
                if (a_home and not b_home) or (not a_home and b_home):
                    trips += 1
            result = {"trips": trips, "km_trip": km, "tz_shift": tz}
            logger.debug(f"Рассчитана нагрузка от поездок: {result}")
            return result
        except Exception as e:
            logger.error(f"Ошибка при расчете нагрузки от поездок: {e}")
            return {"trips": 0, "km_trip": 0.0, "tz_shift": 0}
    def haversine_km(self, lat1: float, lon1: float, lat2: float, lon2: float) -> float:
        """
        Расчет расстояния между двумя точками на сфере (в километрах) по формуле Хаверсина.
        Args:
            lat1 (float): Широта первой точки.
            lon1 (float): Долгота первой точки.
            lat2 (float): Широта второй точки.
            lon2 (float): Долгота второй точки.
        Returns:
            float: Расстояние в километрах.
        """
        try:
            # Проверка на None
            if lat1 is None or lon1 is None or lat2 is None or lon2 is None:
                logger.warning("Одна из координат для расчета расстояния Хаверсина равна None")
                return 0.0
            R = 6371.0  # Радиус Земли в км
            phi1, phi2 = math.radians(lat1), math.radians(lat2)
            dphi = math.radians(lat2 - lat1)
            dlamb = math.radians(lon2 - lon1)
            a = math.sin(dphi/2)**2 + math.cos(phi1) * math.cos(phi2) * math.sin(dlamb/2)**2
            c = 2 * math.atan2(math.sqrt(a), math.sqrt(1 - a))
            distance = R * c
            return distance
        except Exception as e:
            logger.error(f"Ошибка в расчете расстояния Хаверсина: {e}")
            return 0.0
    def calculate_rolling_intensity(self, fixtures: List[Dict], window_days: int = 14) -> float:
        """
        Расчет скользящей интенсивности матчей за указанный период.
        Args:
            fixtures (List[Dict]): Список матчей с данными о статистике.
            window_days (int): Период анализа в днях.
        Returns:
            float: Индекс интенсивности (0-10).
        """
        try:
            if not fixtures:
                return 0.0
            # Определяем начальную дату для анализа
            current_date = datetime.now()
            start_date = current_date - timedelta(days=window_days)
            # Фильтруем матчи по периоду
            recent_fixtures = [
                f for f in fixtures 
                if f.get("date") and datetime.fromisoformat(f["date"].replace('Z', '+00:00')) >= start_date
            ]
            if not recent_fixtures:
                return 0.0
            # Подсчитываем интенсивные показатели
            total_shots = 0
            total_fouls = 0
            total_sprints = 0
            for fixture in recent_fixtures:
                # Получаем статистику матча
                stats = fixture.get("stats", [])
                for stat in stats:
                    if stat.get("name") == "Shots":
                        total_shots += stat.get("value", 0) or 0
                    elif stat.get("name") == "Fouls":
                        total_fouls += stat.get("value", 0) or 0
                    # Другие показатели интенсивности могут быть добавлены здесь
            # Рассчитываем средние значения
            avg_shots = total_shots / len(recent_fixtures) if recent_fixtures else 0
            avg_fouls = total_fouls / len(recent_fixtures) if recent_fixtures else 0
            # Нормализуем значения (примерные пороги)
            shots_intensity = min(10, avg_shots / 15 * 10)  # 15 ударов ~ максимальная интенсивность
            fouls_intensity = min(10, avg_fouls / 20 * 10)   # 20 фолов ~ максимальная интенсивность
            # Комбинируем показатели
            intensity = (shots_intensity + fouls_intensity) / 2
            logger.debug(f"Рассчитана скользящая интенсивность: {intensity:.2f} за {window_days} дней")
            return intensity
        except Exception as e:
            logger.error(f"Ошибка при расчете скользящей интенсивности: {e}")
            return 0.0
    async def _calculate_team_fatigue(self, home_team_id: int, away_team_id: int, match_date: datetime) -> Tuple[Dict[str, Any], Dict[str, Any]]:
        """Расчет усталости команд.
        Args:
            home_team_id (int): ID домашней команды.
            away_team_id (int): ID гостевой команды.
            match_date (datetime): Дата следующего матча.
        Returns:
            Tuple[Dict[str, Any], Dict[str, Any]]: (home_fatigue_data, away_fatigue_data).
        """
        try:
            logger.debug(f"Расчет усталости для команд {home_team_id} и {away_team_id}")
            # Получаем последние матчи команд (за последние 30 дней)
            cutoff_date = match_date - timedelta(days=30)
            date_from = cutoff_date.strftime("%Y-%m-%d")
            # Параллельно получаем последние матчи обеих команд
            tasks = [
                asyncio.create_task(self.client.get_last_team_matches(home_team_id, date_from=date_from)),
                asyncio.create_task(self.client.get_last_team_matches(away_team_id, date_from=date_from))
            ]
            home_fixtures_raw, away_fixtures_raw = await asyncio.gather(*tasks, return_exceptions=True)
            # Обработка возможных исключений
            if isinstance(home_fixtures_raw, Exception):
                logger.error(f"Ошибка при получении матчей для команды {home_team_id}: {home_fixtures_raw}")
                home_fixtures_raw = []
            if isinstance(away_fixtures_raw, Exception):
                logger.error(f"Ошибка при получении матчей для команды {away_team_id}: {away_fixtures_raw}")
                away_fixtures_raw = []
            # Сортируем матчи по дате
            home_fixtures = sorted(
                [f for f in home_fixtures_raw if f.get("date")],
                key=lambda x: datetime.fromisoformat(x["date"].replace('Z', '+00:00'))
            )
            away_fixtures = sorted(
                [f for f in away_fixtures_raw if f.get("date")],
                key=lambda x: datetime.fromisoformat(x["date"].replace('Z', '+00:00'))
            )
            # Рассчитываем дни отдыха
            home_rest_days = 0
            away_rest_days = 0
            if home_fixtures:
                last_home_match_dt = datetime.fromisoformat(home_fixtures[-1]["date"].replace('Z', '+00:00'))
                home_rest_days = self.compute_rest_days(last_home_match_dt, match_date)
            if away_fixtures:
                last_away_match_dt = datetime.fromisoformat(away_fixtures[-1]["date"].replace('Z', '+00:00'))
                away_rest_days = self.compute_rest_days(last_away_match_dt, match_date)
            # Рассчитываем нагрузку от поездок
            home_travel_load = self.compute_travel_load(home_fixtures)
            away_travel_load = self.compute_travel_load(away_fixtures)
            # Рассчитываем скользящую интенсивность
            home_intensity = self.calculate_rolling_intensity(home_fixtures)
            away_intensity = self.calculate_rolling_intensity(away_fixtures)
            # --- НОВАЯ ЛОГИКА: Расчет суммарных минут ключевых игроков ---
            # Используем последние 5 матчей для расчета доступности ядра
            home_last5_fixtures = home_fixtures[-5:] if len(home_fixtures) >= 5 else home_fixtures
            away_last5_fixtures = away_fixtures[-5:] if len(away_fixtures) >= 5 else away_fixtures
            # Агрегируем минуты для последних 5 матчей
            home_player_minutes = self.aggregate_minutes([{"players": f.get("lineups", [])} for f in home_last5_fixtures])
            away_player_minutes = self.aggregate_minutes([{"players": f.get("lineups", [])} for f in away_last5_fixtures])
            # Определяем ядро: топ-7 игроков по минутам за последние 5 матчей
            home_top_core = sorted(home_player_minutes.items(), key=lambda x: x[1], reverse=True)[:7]
            away_top_core = sorted(away_player_minutes.items(), key=lambda x: x[1], reverse=True)[:7]
            # Суммируем минуты ключевых игроков
            home_core_minutes = sum(minutes for _, minutes in home_top_core)
            away_core_minutes = sum(minutes for _, minutes in away_top_core)
            # --- КОНЕЦ НОВОЙ ЛОГИКИ ---
            # Формируем данные об усталости
            home_fatigue_data = {
                "rest_days": home_rest_days,
                "rest_days_flag": home_rest_days < 3,  # Флаг <3 дней отдыха
                "travel_load": home_travel_load,
                "rolling_intensity": home_intensity,
                "recent_matches_count": len(home_fixtures),
                "core_minutes": home_core_minutes # Добавлено: суммарные минуты ключевых
            }
            away_fatigue_data = {
                "rest_days": away_rest_days,
                "rest_days_flag": away_rest_days < 3,  # Флаг <3 дней отдыха
                "travel_load": away_travel_load,
                "rolling_intensity": away_intensity,
                "recent_matches_count": len(away_fixtures),
                "core_minutes": away_core_minutes # Добавлено: суммарные минуты ключевых
            }
            logger.debug(f"Усталость: {home_team_id} {home_fatigue_data}, {away_team_id} {away_fatigue_data}")
            return home_fatigue_data, away_fatigue_data
        except Exception as e:
            logger.error(f"Ошибка при расчете усталости команд {home_team_id} и {away_team_id}: {e}")
            return {"rest_days": 0, "rest_days_flag": False, "travel_load": {}, "rolling_intensity": 0.0, "recent_matches_count": 0, "core_minutes": 0}, \
                   {"rest_days": 0, "rest_days_flag": False, "travel_load": {}, "rolling_intensity": 0.0, "recent_matches_count": 0, "core_minutes": 0}
    def compute_match_importance(self, table_row: Dict[str, Any], rounds_left: int) -> float:
        """
        Вычисление важности матча на основе расстояния до порогов и оставшихся туров.
        Args:
            table_row: Строка из таблицы с данными команды, включая позицию, очки и расстояния до порогов.
                       Ожидаемые ключи: "pts_to_relegation_safety", "pts_to_euro_spot"
            rounds_left: Количество оставшихся туров в сезоне.
        Returns:
            float: Важность матча в диапазоне [0..1].
        """
        try:
            # Проверка на None
            if table_row is None:
                logger.warning("table_row равен None")
                return 0.0
            # Получаем расстояния до порогов из данных таблицы
            dist_releg = max(0, table_row.get("pts_to_relegation_safety", float('inf')) or float('inf'))
            dist_euro = max(0, table_row.get("pts_to_euro_spot", float('inf')) or float('inf'))
            # Чем ближе к порогу, тем важнее; нормируем
            # Используем 1/(1+x) для плавного убывания важности с увеличением расстояния
            score = 1 / (1 + dist_releg) + 1 / (1 + dist_euro)
            # Усиливаем важность под конец сезона
            # Если осталось <= 10 туров, усиливаем важность
            endgame_boost = 1 + (max(0, 10 - (rounds_left or 0)) / 10.0)
            # Нормируем итоговое значение в диапазон [0..1]
            # Коэффициент 0.5 подобран экспериментально для масштабирования
            # Исправлено: Убедимся, что score не превышает 2, чтобы корректно нормировать
            imp = min(1.0, 0.5 * score * endgame_boost)
            logger.debug(f"Вычислена важность матча: {imp:.3f} (dist_releg={dist_releg}, dist_euro={dist_euro}, rounds_left={rounds_left})")
            return imp
        except Exception as e:
            logger.error(f"Ошибка при вычислении важности матча: {e}", exc_info=True)
            # Возвращаем значение по умолчанию в случае ошибки
            return 0.0
    def aggregate_minutes(self, lineups_: List[Dict[str, Any]]) -> Dict[int, int]:
        """
        Агрегирует минуты игроков из данных о составах.
        Args:
            lineups_data (List[Dict]): Список данных о составах.
        Returns:
            Dict[int, int]: Словарь {player_id: minutes}.
        """
        try:
            player_minutes = {}
            if not lineups_:
                return player_minutes
            for lineup in lineups_:
                # Получаем состав команды
                players = lineup.get("players", [])
                for player in players:
                    player_id = player.get("player_id")
                    minutes = player.get("minutes_played", 0) or 0
                    if player_id:
                        if player_id in player_minutes:
                            player_minutes[player_id] += minutes
                        else:
                            player_minutes[player_id] = minutes
            return player_minutes
        except Exception as e:
            logger.error(f"Ошибка при агрегации минут игроков: {e}")
            return {}
    def is_probable_to_play(self, player_id: int, lineups_: List[Dict[str, Any]]) -> bool:
        """
        Определяет, вероятно ли, что игрок сыграет в следующем матче.
        Args:
            player_id (int): ID игрока.
            lineups_data (List[Dict]): Список данных о составах.
        Returns:
            bool: True, если игрок вероятно сыграет.
        """
        try:
            # Проверяем наличие игрока в последних составах
            if not lineups_:
                return False
            # Проверяем статус игрока в последнем составе
            for lineup in reversed(lineups_):  # Начинаем с последнего матча
                players = lineup.get("players", [])
                for player in players:
                    if player.get("player_id") == player_id:
                        # Проверяем статус игрока
                        status = (player.get("status", "available") or "available").lower()
                        if status in ["available", "starter", "sub"]:
                            return True
                        elif status in ["injured", "suspended", "unavailable"]:
                            return False
            # Если игрок не найден в составах, считаем, что он доступен
            return True
        except Exception as e:
            logger.error(f"Ошибка при определении вероятности игры игрока {player_id}: {e}")
            return True
    def core_availability(self, last5_lineups: List[Dict[str, Any]]) -> float:
        """
        Возвращает долю минут ядра, доступного к матчу [0..1].
        Args:
            last5_lineups (List[Dict]): Данные о составах последних 5 матчей.
        Returns:
            float: Доля доступности ядра (0-1).
        """
        try:
            # Агрегируем минуты игроков
            players = self.aggregate_minutes(last5_lineups)
            if not players:
                logger.debug("Нет данных об игроках для расчета доступности ядра")
                return 1.0  # Если нет данных, считаем ядро полностью доступным
            # Определяем ядро: топ-7 игроков по минутам
            top_core = sorted(players.items(), key=lambda x: x[1], reverse=True)[:7]
            if not top_core:
                logger.debug("Нет данных о ключевых игроках")
                return 1.0
            # Считаем доступность ядра
            available = 0
            total = 0
            for player_id, minutes in top_core:
                total += minutes
                if self.is_probable_to_play(player_id, last5_lineups):
                    available += minutes
            # Рассчитываем долю доступности
            availability = 0.0 if total == 0 else available / total
            logger.debug(f"Доступность ядра: {availability:.3f} (доступно {available}/{total} минут ключевых игроков)")
            return availability
        except Exception as e:
            logger.error(f"Ошибка при расчете доступности ядра: {e}")
            return 1.0  # В случае ошибки считаем ядро полностью доступным
    # ДОБАВЛЕНО: Обновлен метод ewma согласно инструкции
    def ewma(self, values: List[float], half_life_days: float, dates: List[datetime]) -> float:
        """
        Вычисление экспоненциально взвешенного скользящего среднего.
        Args:
            values (List[float]): Список значений.
            half_life_days (float): Период полураспада в днях.
            dates (List[datetime]): Список дат, соответствующих значениям.
        Returns:
            float: Экспоненциально взвешенное среднее.
        """
        try:
            if not values or not dates or len(values) != len(dates):
                logger.warning("Некорректные входные данные для расчета EWMA")
                return 0.0
            # ИЗМЕНЕНО: Реализация EWMA по инструкции с дополнительной проверкой
            weights = []
            for d in dates[::-1]:  # Перебираем даты в обратном порядке
                if dates[-1] is None or d is None:
                    logger.warning("Одна из дат для расчета EWMA равна None")
                    weights.append(0.0)
                    continue
                delta = (dates[-1] - d).days
                # ИЗМЕНЕНО: Избегаем деления на 0
                w = 0.5 ** (delta / max(half_life_days, 1e-6)) # Защита от деления на 0 или очень маленькое число
                weights.append(w)
            # Переворачиваем веса обратно
            weights = np.array(weights[::-1])
            # Нормализуем веса
            weights_sum = weights.sum()
            if weights_sum > 0:
                weights = weights / weights_sum
            else:
                weights = np.ones_like(weights) / len(weights)  # Равномерные веса если сумма 0
            # Вычисляем взвешенное среднее
            result = float((np.array(values) * weights).sum())
            logger.debug(f"Рассчитано EWMA: {result:.4f} (период полураспада: {half_life_days} дней)")
            return result
        except Exception as e:
            logger.error(f"Ошибка при расчете EWMA: {e}")
            return 0.0
    # ДОБАВЛЕНО: Обновлен метод opponent_adjust согласно инструкции
    def opponent_adjust(self, value: float, opp_def_rating: float) -> float:
        """
        Корректировка значения с учетом силы соперника.
        Args:
            value (float): Исходное значение.
            opp_def_rating (float): Рейтинг обороны соперника (0 - средний соперник).
        Returns:
            float: Скорректированное значение.
        """
        try:
            # Простая коррекция: чем сильнее оборона соперника, тем выше скорректированный xG
            # ИЗМЕНЕНО: Реализация opponent_adjust по инструкции
            adjusted_value = (value or 0.0) - ((opp_def_rating or 0.0) - 0.0)  # 0.0 - средний соперник
            logger.debug(f"Корректировка значения {value:.4f} с учетом силы соперника ({opp_def_rating}): {adjusted_value:.4f}")
            return adjusted_value
        except Exception as e:
            logger.error(f"Ошибка при корректировке значения с учетом соперника: {e}")
            return value or 0.0
    # ДОБАВЛЕНО: Новый метод strength_adjusted_metric для нормировки под силу оппонента
    def strength_adjusted_metric(self, raw: float, opp_strength: float) -> float:
        """
        Корректировка метрики с учетом силы соперника (Strength of Schedule).
        Args:
            raw (float): Исходное значение метрики.
            opp_strength (float): Сила соперника (0.0 - средний соперник).
        Returns:
            float: Скорректированное значение.
        """
        try:
            # Простая линейная коррекция (масштаб — подобрать)
            adjusted_value = (raw or 0.0) - 0.5 * ((opp_strength or 0.0) - 0.0)
            logger.debug(f"Корректировка метрики {raw:.4f} с учетом силы соперника ({opp_strength}): {adjusted_value:.4f}")
            return adjusted_value
        except Exception as e:
            logger.error(f"Ошибка при корректировке метрики с учетом силы соперника: {e}")
            return raw or 0.0
    # ДОБАВЛЕНО: Новый метод calculate_rolling_xg для расчета скользящих xG
    def calculate_rolling_xg(self, fixtures: List[Dict], window: int = 5) -> Dict[str, float]:
        """
        Расчет скользящего среднего xG для последних N матчей.
        Args:
            fixtures (List[Dict]): Список матчей с данными о xG.
            window (int): Размер окна (по умолчанию 5 матчей).
        Returns:
            Dict[str, float]: Словарь со значениями xG для разных окон.
        """
        try:
            if not fixtures:
                return {"xg_3": 0.0, "xg_5": 0.0, "xg_10": 0.0}
            # Сортируем матчи по дате
            sorted_fixtures = sorted(
                [f for f in fixtures if f.get("date")],
                key=lambda x: datetime.fromisoformat(x["date"].replace('Z', '+00:00'))
            )
            # Извлекаем значения xG
            xg_values = []
            dates = []
            for fixture in sorted_fixtures:
                xg = fixture.get("xg", 0) or 0
                if isinstance(xg, (int, float)):
                    xg_values.append(float(xg))
                    date_str = fixture.get("date")
                    if date_str:
                        dates.append(datetime.fromisoformat(date_str.replace('Z', '+00:00')))
            if not xg_values:
                return {"xg_3": 0.0, "xg_5": 0.0, "xg_10": 0.0}
            # Рассчитываем скользящие средние для разных окон
            xg_3 = np.mean(xg_values[-3:]) if len(xg_values) >= 3 else np.mean(xg_values)
            xg_5 = np.mean(xg_values[-5:]) if len(xg_values) >= 5 else np.mean(xg_values)
            xg_10 = np.mean(xg_values[-10:]) if len(xg_values) >= 10 else np.mean(xg_values)
            result = {
                "xg_3": float(xg_3),
                "xg_5": float(xg_5),
                "xg_10": float(xg_10)
            }
            logger.debug(f"Рассчитаны скользящие xG: {result}")
            return result
        except Exception as e:
            logger.error(f"Ошибка при расчете скользящего xG: {e}")
            return {"xg_3": 0.0, "xg_5": 0.0, "xg_10": 0.0}
    def style_mismatch(self, ppda_for_team: float, build_up_opp: float) -> float:
        """
        Вычисление индекса стилевого несоответствия между командами.
        Args:
            ppda_for_team (float): PPDA команды (чем ниже, тем лучше оборона).
            build_up_opp (float): Показатель построения атаки соперника.
        Returns:
            float: Индекс стилевого несоответствия (0.0 и выше).
        """
        try:
            # Проверка на None
            if ppda_for_team is None or build_up_opp is None:
                logger.warning("Одно из значений для расчета стилевого несоответствия равно None")
                return 0.0
            # Пример прокси: чем ниже PPDA у команды и выше билд-ап соперника — тем «жарче»
            # Избегаем деления на ноль или очень маленькое значение
            if (ppda_for_team or 0.0) <= 0.1: # Исправлено: Проверка на минимальное значение для избежания деления на очень маленькое число
                ppda_for_team = 0.1  # Минимальное значение для избежания деления на ноль
            mismatch_index = max(0.0, (1.0 / (ppda_for_team or 0.1)) + (build_up_opp or 0.0))
            logger.debug(f"Рассчитан индекс стилевого несоответствия: {mismatch_index:.4f} "
                        f"(PPDA команды: {ppda_for_team}, билд-ап соперника: {build_up_opp})")
            return mismatch_index
        except Exception as e:
            logger.error(f"Ошибка при расчете индекса стилевого несоответствия: {e}")
            return 0.0
    def per90(self, value: float, minutes: float) -> float:
        """
        Нормализация значения на 90 минут.
        Args:
            value (float): Исходное значение.
            minutes (float): Количество сыгранных минут.
        Returns:
            float: Значение, нормализованное на 90 минут.
        """
        try:
            if not minutes or minutes == 0:
                return 0.0
            normalized_value = 90.0 * (value or 0.0) / minutes
            logger.debug(f"Нормализация per90: {value}/{minutes} минут = {normalized_value:.4f}")
            return normalized_value
        except Exception as e:
            logger.error(f"Ошибка при нормализации per90: {e}")
            return 0.0
    def winsorize(self, x: np.ndarray, low: float = 0.01, high: float = 0.99) -> np.ndarray:
        """
        Winsorизация массива значений (ограничение выбросов).
        Args:
            x (np.ndarray): Массив значений.
            low (float): Нижний квантиль (по умолчанию 0.01).
            high (float): Верхний квантиль (по умолчанию 0.99).
        Returns:
            np.ndarray: Winsorизованный массив.
        """
        try:
            if len(x) == 0:
                logger.warning("Пустой массив для winsorize")
                return x
            # Вычисляем квантили
            lo = np.quantile(x, low or 0.01)
            hi = np.quantile(x, high or 0.99)
            # Применяем winsorize
            winsorized_array = np.clip(x, lo, hi)
            logger.debug(f"Winsorize: квантили {low}={lo:.4f}, {high}={hi:.4f}")
            return winsorized_array
        except Exception as e:
            logger.error(f"Ошибка при winsorize: {e}")
            return x
    def league_zscore(self, x: float, league_mean: float, league_std: float) -> float:
        """
        Вычисление z-оценки значения относительно лиги.
        Args:
            x (float): Значение для нормализации.
            league_mean (float): Среднее значение по лиге.
            league_std (float): Стандартное отклонение по лиге.
        Returns:
            float: Z-оценка.
        """
        try:
            # Проверка на None
            if league_mean is None or league_std is None:
                logger.warning("Одно из значений для расчета z-оценки равно None")
                return 0.0
            if (league_std or 0.0) == 0:
                logger.debug("Стандартное отклонение лиги равно 0, возвращаем 0.0")
                return 0.0
            z_score = ((x or 0.0) - (league_mean or 0.0)) / (league_std or 1.0)
            logger.debug(f"Z-оценка: ({x} - {league_mean}) / {league_std} = {z_score:.4f}")
            return z_score
        except Exception as e:
            logger.error(f"Ошибка при вычислении z-оценки: {e}")
            return 0.0
    def impute_weather(self, venue_city: str, match_month: int) -> Dict[str, Any]:
        """
        Импутация погодных данных на основе климатических норм.
        Args:
            venue_city (str): Город проведения матча.
            match_month (int): Месяц проведения матча.
        Returns:
            Dict[str, Any]: Импутированные погодные данные.
        """
        try:
            # Заглушка - в реальной реализации нужно загружать климатические нормы из файла или БД
            # Примерная таблица климатических норм (температура, ветер, вероятность дождя)
            climate_norms = {
                "London": {
                    1: {"temp_c": 6, "wind_mps": 4.5, "rain_prob": 0.35},
                    2: {"temp_c": 7, "wind_mps": 4.7, "rain_prob": 0.33},
                    3: {"temp_c": 9, "wind_mps": 4.2, "rain_prob": 0.30},
                    4: {"temp_c": 12, "wind_mps": 3.8, "rain_prob": 0.25},
                    5: {"temp_c": 16, "wind_mps": 3.5, "rain_prob": 0.22},
                    6: {"temp_c": 19, "wind_mps": 3.2, "rain_prob": 0.20},
                    7: {"temp_c": 21, "wind_mps": 3.0, "rain_prob": 0.18},
                    8: {"temp_c": 21, "wind_mps": 3.1, "rain_prob": 0.19},
                    9: {"temp_c": 18, "wind_mps": 3.4, "rain_prob": 0.23},
                    10: {"temp_c": 14, "wind_mps": 3.9, "rain_prob": 0.28},
                    11: {"temp_c": 9, "wind_mps": 4.3, "rain_prob": 0.32},
                    12: {"temp_c": 7, "wind_mps": 4.6, "rain_prob": 0.36}
                },
                "Madrid": {
                    1: {"temp_c": 8, "wind_mps": 2.1, "rain_prob": 0.15},
                    2: {"temp_c": 10, "wind_mps": 2.3, "rain_prob": 0.14},
                    3: {"temp_c": 13, "wind_mps": 2.0, "rain_prob": 0.12},
                    4: {"temp_c": 15, "wind_mps": 1.8, "rain_prob": 0.10},
                    5: {"temp_c": 20, "wind_mps": 1.6, "rain_prob": 0.08},
                    6: {"temp_c": 26, "wind_mps": 1.4, "rain_prob": 0.05},
                    7: {"temp_c": 30, "wind_mps": 1.3, "rain_prob": 0.03},
                    8: {"temp_c": 30, "wind_mps": 1.4, "rain_prob": 0.04},
                    9: {"temp_c": 25, "wind_mps": 1.7, "rain_prob": 0.07},
                    10: {"temp_c": 20, "wind_mps": 1.9, "rain_prob": 0.10},
                    11: {"temp_c": 13, "wind_mps": 2.1, "rain_prob": 0.13},
                    12: {"temp_c": 9, "wind_mps": 2.2, "rain_prob": 0.16}
                },
                "Moscow": {
                    1: {"temp_c": -7, "wind_mps": 4.0, "rain_prob": 0.40},
                    2: {"temp_c": -5, "wind_mps": 4.2, "rain_prob": 0.38},
                    3: {"temp_c": 0, "wind_mps": 3.8, "rain_prob": 0.35},
                    4: {"temp_c": 10, "wind_mps": 3.5, "rain_prob": 0.30},
                    5: {"temp_c": 18, "wind_mps": 3.2, "rain_prob": 0.25},
                    6: {"temp_c": 21, "wind_mps": 3.0, "rain_prob": 0.22},
                    7: {"temp_c": 23, "wind_mps": 2.8, "rain_prob": 0.20},
                    8: {"temp_c": 21, "wind_mps": 2.9, "rain_prob": 0.21},
                    9: {"temp_c": 15, "wind_mps": 3.1, "rain_prob": 0.24},
                    10: {"temp_c": 7, "wind_mps": 3.4, "rain_prob": 0.28},
                    11: {"temp_c": 0, "wind_mps": 3.7, "rain_prob": 0.33},
                    12: {"temp_c": -5, "wind_mps": 3.9, "rain_prob": 0.39}
                }
            }
            # Получаем климатические нормы для города
            city_norms = climate_norms.get(venue_city or "", {})
            if not city_norms:
                # Если город не найден, используем средние значения
                logger.warning(f"Не найдены климатические нормы для города {venue_city}, используем средние значения")
                climate_data = {"temp_c": 15, "wind_mps": 3.0, "rain_prob": 0.25}
            else:
                # Получаем нормы для месяца
                climate_data = city_norms.get(match_month or 0, {"temp_c": 15, "wind_mps": 3.0, "rain_prob": 0.25})
            # Добавляем флаг импутации
            climate_data["is_imputed"] = True
            logger.debug(f"Импутированы погодные данные для {venue_city}, месяц {match_month}: {climate_data}")
            return climate_data
        except Exception as e:
            logger.error(f"Ошибка при импутации погодных данных: {e}")
            # Возвращаем значения по умолчанию в случае ошибки
            return {"temp_c": 15, "wind_mps": 3.0, "rain_prob": 0.25, "is_imputed": True}
    def travel_features(self, team_venue: Dict[str, Any], match_venue: Dict[str, Any]) -> Dict[str, Any]:
        """
        Расчет признаков путешествия команды.
        Args:
            team_venue (Dict[str, Any]): Данные о стадионе команды (домашнем).
            match_venue (Dict[str, Any]): Данные о стадионе проведения матча.
        Returns:
            Dict[str, Any]: Признаки путешествия.
        """
        try:
            # Расчет расстояния между стадионами
            team_lat = team_venue.get("lat", 0) or 0
            team_lon = team_venue.get("lon", 0) or 0
            match_lat = match_venue.get("lat", 0) or 0
            match_lon = match_venue.get("lon", 0) or 0
            # Проверка на None перед расчетом расстояния
            if team_lat is None or team_lon is None or match_lat is None or match_lon is None:
                logger.warning("Одна из координат для расчета признаков путешествия равна None")
                team_lat = team_lat or 0
                team_lon = team_lon or 0
                match_lat = match_lat or 0
                match_lon = match_lon or 0
            km = self.haversine_km(team_lat, team_lon, match_lat, match_lon)
            # Расчет сдвига временных зон
            team_tz = int(team_venue.get("tz", 0) or 0)
            match_tz = int(match_venue.get("tz", 0) or 0)
            tz_shift = abs(team_tz - match_tz)
            # Определение "красного глаза" (длинная поездка с большим сдвигом по времени)
            red_eye = int((km or 0) > 2000 and tz_shift >= 2)
            result = {
                "km_trip": km,
                "tz_shift": tz_shift,
                "red_eye": red_eye
            }
            logger.debug(f"Рассчитаны признаки путешествия: {result}")
            return result
        except Exception as e:
            logger.error(f"Ошибка при расчете признаков путешествия: {e}")
            # Возвращаем значения по умолчанию в случае ошибки
            return {"km_trip": 0.0, "tz_shift": 0, "red_eye": 0}
    def count_consecutive(self, results: List[str], target: str) -> int:
        """
        Подсчет количества последовательных результатов.
        Args:
            results (List[str]): Список результатов ('W', 'D', 'L').
            target (str): Целевой результат для подсчета.
        Returns:
            int: Количество последовательных целевых результатов с конца списка.
        """
        try:
            count = 0
            # Перебираем результаты с конца
            for result in reversed(results or []):
                if result == (target or ""):
                    count += 1
                else:
                    break
            return count
        except Exception as e:
            logger.error(f"Ошибка при подсчете последовательных результатов: {e}")
            return 0
    def goals_scored(self, match: Dict[str, Any]) -> int:
        """
        Извлечение количества забитых голов из данных матча.
        Args:
            match (Dict[str, Any]): Данные матча.
        Returns:
            int: Количество забитых голов.
        """
        try:
            # Проверка на None
            if match is None:
                logger.warning("match равен None")
                return 0
            # Пытаемся получить голы из разных возможных полей
            goals = match.get("goals", 0)
            if isinstance(goals, int):
                return goals
            # Если goals - словарь, ищем нужные ключи
            if isinstance(goals, dict):
                return goals.get("scored", goals.get("for", 0) or 0) or 0
            # Пытаемся получить из home_goals/away_goals
            home_goals = match.get("home_goals")
            away_goals = match.get("away_goals")
            # Исправлено: Проверка на None перед преобразованием в int
            # Определяем, чьи голы мы считаем (для домашней команды)
            if match.get("home") is True and home_goals is not None:
                try:
                    return int(home_goals or 0)
                except (ValueError, TypeError):
                    logger.warning(f"Некорректное значение home_goals: {home_goals}")
                    return 0
            elif match.get("home") is False and away_goals is not None:
                try:
                    return int(away_goals or 0)
                except (ValueError, TypeError):
                    logger.warning(f"Некорректное значение away_goals: {away_goals}")
                    return 0
            return 0
        except Exception as e:
            logger.error(f"Ошибка при извлечении голов из матча: {e}")
            return 0
    def streak_features(self, last_n_results: List[Dict[str, Any]], team_season_avg: float = 1.5) -> Dict[str, Any]:
        """
        Расчет признаков стрик и "горячих/сухих" серий.
        Args:
            last_n_results (List[Dict[str, Any]]): Список последних матчей команды.
            team_season_avg (float): Среднее количество голов команды за сезон.
        Returns:
            Dict[str, Any]: Признаки стрик и серий.
        """
        try:
            # Извлекаем результаты матчей (например, 'W', 'D', 'L')
            results = []
            for match in last_n_results or []:
                # Получаем результат матча
                result = match.get("result")  # Ожидаем 'W', 'D', 'L'
                if result:
                    results.append(result)
                else:
                    # Альтернативные способы определения результата
                    home_goals = match.get("home_goals", 0)
                    away_goals = match.get("away_goals", 0)
                    if home_goals is not None and away_goals is not None:
                        # Определяем, чьи голы мы анализируем
                        if match.get("home") is True:  # Если это домашний матч для команды
                            team_goals = home_goals
                            opponent_goals = away_goals
                        else:  # Если это выездной матч для команды
                            team_goals = away_goals
                            opponent_goals = home_goals
                        # Определяем результат
                        if (team_goals or 0) > (opponent_goals or 0):
                            results.append("W")
                        elif (team_goals or 0) < (opponent_goals or 0):
                            results.append("L")
                        else:
                            results.append("D")
            # Подсчет побед подряд
            win_streak = self.count_consecutive(results, target="W")
            # Проверка на "сухую" серию (мало голов в последних 3 матчах)
            last_3_matches = (last_n_results or [])[-3:] if len(last_n_results or []) >= 3 else (last_n_results or [])
            goals_in_last_3 = sum(self.goals_scored(match) for match in last_3_matches)
            dry_spell = int(goals_in_last_3 <= 1)
            # Проверка на "взрывную" серию (много голов в последних 3 матчах)
            burst = int(goals_in_last_3 >= 2 * (team_season_avg or 0))
            result = {
                "win_streak": win_streak,
                "dry_spell": dry_spell,
                "burst": burst
            }
            logger.debug(f"Рассчитаны признаки стрик: {result}")
            return result
        except Exception as e:
            logger.error(f"Ошибка при расчете признаков стрик: {e}")
            # Возвращаем значения по умолчанию в случае ошибки
            return {"win_streak": 0, "dry_spell": 0, "burst": 0}
    def add_missing_mask(self, features: Dict[str, Any]) -> Tuple[Dict[str, Any], Dict[str, int]]:
        """
        Добавление маски пропущенных значений к признакам.
        Args:
            features (Dict[str, Any]): Словарь признаков.
        Returns:
            Tuple[Dict[str, Any], Dict[str, int]]: (обновленные признаки, маска пропусков).
        """
        try:
            # Создаем маску пропусков
            mask = {}
            missing_count = 0
            for k, v in (features or {}).items():
                # Проверяем, является ли значение None или NaN
                is_missing = v is None or (isinstance(v, float) and np.isnan(v))
                mask[k] = int(is_missing)
                if is_missing:
                    missing_count += 1
            # Рассчитываем долю пропущенных значений
            total_features = len(features or {})
            missing_ratio = missing_count / max(1, total_features)
            # Добавляем долю пропусков в признаки
            if features is not None:
                features["missing_ratio"] = missing_ratio
            logger.debug(f"Добавлена маска пропусков: {missing_count}/{total_features} пропущенных значений, "
                        f"доля: {missing_ratio:.3f}")
            return features or {}, mask
        except Exception as e:
            logger.error(f"Ошибка при добавлении маски пропусков: {e}")
            # Возвращаем исходные признаки и пустую маску в случае ошибки
            return features or {}, {}
    async def get_match_context(self, fixture_id: int) -> Optional[Dict[str, Any]]:
        """
        Получение контекста матча: погода, составы, таблица, форма и т.д.
        """
        try:
            logger.info(f"Начало получения контекста для матча {fixture_id}")
            # Получаем базовую информацию о матче
            fixture = await self.client.get_fixture(fixture_id)
            if not fixture:
                logger.error(f"Не удалось получить данные матча {fixture_id}")
                return None
            # Извлекаем дату и команды
            match_date_str = fixture.get("date", "")
            if not match_date_str:
                logger.error(f"Не указана дата матча {fixture_id}")
                return None
            try:
                # Парсим дату матча
                match_date = datetime.fromisoformat(match_date_str.replace('Z', '+00:00')).date()
            except ValueError as e:
                logger.error(f"Ошибка парсинга даты матча {fixture_id}: {e}")
                return None
            home_team_id = fixture.get("home_team_id")
            away_team_id = fixture.get("away_team_id")
            if not home_team_id or not away_team_id:
                logger.error(f"Не указаны команды для матча {fixture_id}")
                return None
            logger.debug(f"Матч {fixture_id}: {home_team_id} vs {away_team_id} на {match_date}")
            # Определяем диапазон дат для получения недавних матчей (последние 90 дней)
            date_to = match_date
            date_from = date_to - timedelta(days=90)
            # Создаем задачи для параллельного получения данных
            tasks = [
                asyncio.create_task(self.client.get_weather(home_team_id, match_date)),
                asyncio.create_task(self.client.get_lineups(fixture_id)),
                asyncio.create_task(self.client.get_injuries(home_team_id)),
                asyncio.create_task(self.client.get_injuries(away_team_id)),
                asyncio.create_task(self.client.get_table(fixture_id)),
                asyncio.create_task(self.client.get_last_team_matches(home_team_id, date_from=date_from)),
                asyncio.create_task(self.client.get_last_team_matches(away_team_id, date_from=date_from))
            ]
            # Дожидаемся завершения всех задач
            results = await asyncio.gather(*tasks, return_exceptions=True)
            # Обрабатываем результаты
            weather_data = results[0] if not isinstance(results[0], Exception) else None
            lineups_data = results[1] if not isinstance(results[1], Exception) else None
            home_injuries = results[2] if not isinstance(results[2], Exception) else None
            away_injuries = results[3] if not isinstance(results[3], Exception) else None
            standings_data = results[4] if not isinstance(results[4], Exception) else None
            home_fixtures_raw = results[5] if not isinstance(results[5], Exception) else []
            away_fixtures_raw = results[6] if not isinstance(results[6], Exception) else []
            # Проверяем на ошибки получения данных
            if isinstance(results[0], Exception):
                logger.error(f"Ошибка при получении погоды для матча {fixture_id}: {results[0]}")
            if isinstance(results[1], Exception):
                logger.error(f"Ошибка при получении составов для матча {fixture_id}: {results[1]}")
            if isinstance(results[2], Exception):
                logger.error(f"Ошибка при получении травм команды {home_team_id}: {results[2]}")
            if isinstance(results[3], Exception):
                logger.error(f"Ошибка при получении травм команды {away_team_id}: {results[3]}")
            if isinstance(results[4], Exception):
                logger.error(f"Ошибка при получении таблицы для матча {fixture_id}: {results[4]}")
            if isinstance(results[5], Exception):
                logger.error(f"Ошибка при получении матчей команды {home_team_id}: {results[5]}")
                home_fixtures_raw = []
            if isinstance(results[6], Exception):
                logger.error(f"Ошибка при получении матчей команды {away_team_id}: {results[6]}")
                away_fixtures_raw = []
            # Формируем контекст матча
            match_context = {
                "fixture_id": fixture_id,
                "match_date": match_date.isoformat(),
                "home_team_id": home_team_id,
                "away_team_id": away_team_id,
                "weather": weather_data,
                "lineups": lineups_data,
                "home_injuries": home_injuries,
                "away_injuries": away_injuries,
                "standings": standings_data.get("standings", []) if standings_data else [],
                "rounds_left": standings_data.get("rounds_left") if standings_data else None,
                "home_last_matches": home_fixtures_raw,
                "away_last_matches": away_fixtures_raw,
                "league_id": fixture.get("league_id"), # Добавлено: league_id
                "season_id": fixture.get("season_id")  # Добавлено: season_id
            }
            # Вычисляем важность матча, если доступны необходимые данные
            match_importance = 0.0
            standings = match_context.get("standings", [])
            rounds_left = match_context.get("rounds_left")
            if standings and rounds_left is not None:
                # Найти строки таблицы для обеих команд
                home_table_row = next((s for s in standings if s.get("team_id") == home_team_id), None)
                away_table_row = next((s for s in standings if s.get("team_id") == away_team_id), None)
                if home_table_row and away_table_row:
                    # Вычисляем важность для каждой команды
                    home_importance = self.compute_match_importance(home_table_row, rounds_left)
                    away_importance = self.compute_match_importance(away_table_row, rounds_left)
                    # Берем максимальную важность из двух
                    match_importance = max(home_importance, away_importance)
                    logger.debug(f"Важность матча {fixture_id}: {match_importance:.3f}")
                else:
                    logger.warning(f"Не удалось найти строки таблицы для команд {home_team_id} и {away_team_id}")
            else:
                logger.warning("Недостаточно данных для вычисления важности матча")
            # Добавляем важность матча в контекст
            match_context["match_importance"] = match_importance
            logger.info(f"Контекст для матча {fixture_id} успешно собран")
            return match_context
        except Exception as e:
            logger.error(f"Ошибка при получении контекста матча {fixture_id}: {e}", exc_info=True)
            return None
    async def process_match(self, match_: Dict[str, Any]) -> Tuple[bool, Optional[Dict[str, Any]], Optional[str]]:
        """
        Обработка одного матча: извлечение статистики, формирование признаков.
        """
        try:
            fixture_id = match_.get("id")
            if not fixture_id:
                return False, None, "Отсутствует ID матча"
            logger.info(f"Начало обработки матча {fixture_id}")
            # Получаем контекст матча
            context = await self.get_match_context(fixture_id)
            if not context:
                return False, None, "Не удалось получить контекст матча"
            # Извлекаем данные из контекста
            home_team_id = context["home_team_id"]
            away_team_id = context["away_team_id"]
            match_date = context["match_date"]
            # Получаем статистику команд
            home_stats_task = asyncio.create_task(self.client.get_team_stats(home_team_id, match_date))
            away_stats_task = asyncio.create_task(self.client.get_team_stats(away_team_id, match_date))
            # Добавлено: Получаем PPDA домашней и гостевой команд
            home_ppda_task = asyncio.create_task(self.client.get_team_stats(home_team_id, match_date, stat_type="ppda"))
            away_ppda_task = asyncio.create_task(self.client.get_team_stats(away_team_id, match_date, stat_type="ppda"))
            # Добавлено: Получаем Build-up Play домашней и гостевой команд
            home_build_up_task = asyncio.create_task(self.client.get_team_stats(home_team_id, match_date, stat_type="build_up_play"))
            away_build_up_task = asyncio.create_task(self.client.get_team_stats(away_team_id, match_date, stat_type="build_up_play"))
            # Дожидаемся завершения всех задач
            home_stats, away_stats, home_ppda, away_ppda, home_build_up, away_build_up = await asyncio.gather(
                home_stats_task, away_stats_task,
                home_ppda_task, away_ppda_task,
                home_build_up_task, away_build_up_task,
                return_exceptions=True
            )
            if isinstance(home_stats, Exception):
                logger.error(f"Ошибка при получении статистики команды {home_team_id}: {home_stats}")
                home_stats = {}
            if isinstance(away_stats, Exception):
                logger.error(f"Ошибка при получении статистики команды {away_team_id}: {away_stats}")
                away_stats = {}
            # Обработка PPDA и Build-up Play
            home_ppda_for = None
            home_ppda_against = None
            away_ppda_for = None
            away_ppda_against = None
            home_build_up_play = None
            away_build_up_play = None
            # Обработка PPDA домашней команды
            if isinstance(home_ppda, Exception):
                logger.error(f"Ошибка при получении PPDA команды {home_team_id}: {home_ppda}")
            else:
                # Предполагаем, что home_ppda - это словарь с ключами 'ppda_for' и 'ppda_against'
                # Или это список/словарь, где нужно извлечь эти значения
                if isinstance(home_ppda, dict):
                    home_ppda_for = home_ppda.get('ppda_for', None)
                    home_ppda_against = home_ppda.get('ppda_against', None)
                elif isinstance(home_ppda, list) and len(home_ppda) > 0:
                    # Если это список, предположим, что первый элемент содержит нужные данные
                    ppda_dict = home_ppda[0] if isinstance(home_ppda[0], dict) else {}
                    home_ppda_for = ppda_dict.get('ppda_for', None)
                    home_ppda_against = ppda_dict.get('ppda_against', None)
            # Обработка PPDA гостевой команды
            if isinstance(away_ppda, Exception):
                logger.error(f"Ошибка при получении PPDA команды {away_team_id}: {away_ppda}")
            else:
                if isinstance(away_ppda, dict):
                    away_ppda_for = away_ppda.get('ppda_for', None)
                    away_ppda_against = away_ppda.get('ppda_against', None)
                elif isinstance(away_ppda, list) and len(away_ppda) > 0:
                    ppda_dict = away_ppda[0] if isinstance(away_ppda[0], dict) else {}
                    away_ppda_for = ppda_dict.get('ppda_for', None)
                    away_ppda_against = ppda_dict.get('ppda_against', None)
            # Обработка Build-up Play домашней команды
            if isinstance(home_build_up, Exception):
                logger.error(f"Ошибка при получении Build-up Play команды {home_team_id}: {home_build_up}")
            else:
                # Предполагаем, что это значение или словарь с ключом 'build_up_play'
                if isinstance(home_build_up, (int, float)):
                    home_build_up_play = home_build_up
                elif isinstance(home_build_up, dict):
                    home_build_up_play = home_build_up.get('build_up_play', None)
                elif isinstance(home_build_up, list) and len(home_build_up) > 0:
                    build_up_dict = home_build_up[0] if isinstance(home_build_up[0], dict) else {}
                    home_build_up_play = build_up_dict.get('build_up_play', None)
            # Обработка Build-up Play гостевой команды
            if isinstance(away_build_up, Exception):
                logger.error(f"Ошибка при получении Build-up Play команды {away_team_id}: {away_build_up}")
            else:
                if isinstance(away_build_up, (int, float)):
                    away_build_up_play = away_build_up
                elif isinstance(away_build_up, dict):
                    away_build_up_play = away_build_up.get('build_up_play', None)
                elif isinstance(away_build_up, list) and len(away_build_up) > 0:
                    build_up_dict = away_build_up[0] if isinstance(away_build_up[0], dict) else {}
                    away_build_up_play = build_up_dict.get('build_up_play', None)
            # Добавлено: Расчет стилевого несоответствия
            style_mismatch_index = None
            if home_ppda_for is not None and away_build_up_play is not None:
                # PPDA домашней команды против Build-up гостевой команды
                style_mismatch_index = self.style_mismatch(home_ppda_for, away_build_up_play)
            elif away_ppda_for is not None and home_build_up_play is not None:
                # PPDA гостевой команды против Build-up домашней команды (альтернативный вариант)
                style_mismatch_index = self.style_mismatch(away_ppda_for, home_build_up_play)
            # Формируем итоговые данные
            processed_data = {
                "fixture_id": fixture_id,
                "context": context,
                "home_stats": home_stats,
                "away_stats": away_stats,
                # Добавлено: PPDA и стилевые данные
                "home_ppda_for": home_ppda_for,
                "home_ppda_against": home_ppda_against,
                "away_ppda_for": away_ppda_for,
                "away_ppda_against": away_ppda_against,
                "home_build_up_play": home_build_up_play,
                "away_build_up_play": away_build_up_play,
                "style_mismatch_index": style_mismatch_index
            }
            logger.info(f"Матч {fixture_id} успешно обработан")
            return True, processed_data, None
        except Exception as e:
            error_msg = f"Ошибка при обработке матча: {str(e)}"
            logger.error(error_msg, exc_info=True)
            return False, None, error_msg
    async def process_matches_batch(self, matches: List[Dict[str, Any]]) -> List[Dict[str, Any]]:
        """
        Пакетная обработка списка матчей.
        """
        logger.info(f"Начало пакетной обработки {len(matches)} матчей")
        # Создаем задачи для параллельной обработки матчей
        tasks = [asyncio.create_task(self.process_match(match)) for match in matches]
        # Выполняем все задачи
        results = await asyncio.gather(*tasks, return_exceptions=True)
        # Обрабатываем результаты
        processed_results = []
        for i, result in enumerate(results):
            try:
                if isinstance(result, Exception):
                    logger.error(f"Ошибка при обработке матча {matches[i]}: {result}")
                    processed_results.append({
                        "match": matches[i],
                        "success": False,
                        "error": str(result)
                    })
                else:
                    success, data, error = result
                    processed_results.append({
                        "match": matches[i],
                        "success": success,
                        "data": data,
                        "error": error
                    })
            except Exception as process_error:
                logger.error(f"Ошибка при обработке результата для матча {matches[i]}: {process_error}")
                processed_results.append({
                    "match": matches[i],
                    "success": False,
                    "error": str(process_error)
                })
        logger.info(f"Получены данные для {len(processed_results)} матчей")
        return processed_results
# === НОВЫЕ УТИЛИТЫ ДЛЯ ЭТАПА 2.1 ===
# Импорты перемещены в начало файла
def build_features(fixtures: pd.DataFrame) -> pd.DataFrame:
    df = fixtures.copy()
    # Примеры безопасных фичей (дообогатите по доступным полям из SportMonks)
    if "home_xg" in df.columns and "away_xg" in df.columns:
        df["xg_diff"] = df["home_xg"] - df["away_xg"]
    if "home_form" in df.columns and "away_form" in df.columns:
        df["form_diff"] = df["home_form"] - df["away_form"]
    if "is_home" not in df.columns:
        df["is_home"] = 1
    # Добавлено: Проверка и добавление PPDA и стилевых признаков
    if "home_ppda_for" in df.columns and "away_ppda_against" in df.columns:
        df["home_ppda_net"] = df["home_ppda_for"] - df["away_ppda_against"]
    if "away_ppda_for" in df.columns and "home_ppda_against" in df.columns:
        df["away_ppda_net"] = df["away_ppda_for"] - df["home_ppda_against"]
    if "style_mismatch_index" in df.columns:
        df["style_mismatch"] = df["style_mismatch_index"]
    # Добавлено: one-hot по лигам/сезонам
    if "league_id" in df.columns:
        league_dummies = pd.get_dummies(df["league_id"], prefix="league")
        df = pd.concat([df, league_dummies], axis=1)
    if "season_id" in df.columns:
        season_dummies = pd.get_dummies(df["season_id"], prefix="season")
        df = pd.concat([df, season_dummies], axis=1)
    # Добавлено: стандартизация метрик внутри лиги (пример для xg)
    if "league_id" in df.columns and "home_xg" in df.columns and "away_xg" in df.columns:
        # Рассчитываем средние и стандартные отклонения по лигам для xg
        league_stats = df.groupby("league_id")[["home_xg", "away_xg"]].agg(['mean', 'std']).reset_index()
        league_stats.columns = ['league_id', 'home_xg_mean', 'home_xg_std', 'away_xg_mean', 'away_xg_std']
        # Объединяем с основным DataFrame
        df = df.merge(league_stats, on="league_id", how="left")
        # Применяем стандартизацию
        df["home_xg_z"] = (df["home_xg"] - df["home_xg_mean"]) / df["home_xg_std"]
        df["away_xg_z"] = (df["away_xg"] - df["away_xg_mean"]) / df["away_xg_std"]
        # Заполняем NaN, если стандартное отклонение равно 0
        df["home_xg_z"] = df["home_xg_z"].fillna(0)
        df["away_xg_z"] = df["away_xg_z"].fillna(0)
    return df
def compute_time_decay_weights(df: pd.DataFrame, *, date_col: str, half_life_days: int) -> np.ndarray:
    t = pd.to_datetime(df[date_col]); t0 = t.max()
    days = (t0 - t).dt.days.clip(lower=0)
    return (0.5 ** (days / max(half_life_days,1))).to_numpy()
def make_time_series_splits(
    df: pd.DataFrame, *, date_col: str, n_splits: int, min_train_days: int, gap_days: int = 0
) -> List[Tuple[np.ndarray, np.ndarray]]:
    t = pd.to_datetime(df[date_col])
    order = np.argsort(t.values)
    df_sorted = df.iloc[order].reset_index(drop=True)
    splits = []; N = len(df_sorted)
    for fold in range(1, n_splits+1):
        split_point = int(N * fold/(n_splits+1))
        if split_point <= 0 or split_point >= N: continue
        t_cut = df_sorted.loc[split_point, date_col]
        train_mask = df_sorted[date_col] <= (t_cut - pd.Timedelta(days=gap_days))
        if (df_sorted[date_col].max() - df_sorted[date_col].min()).days < min_train_days:
            continue
        train_idx = df_sorted.index[train_mask].to_numpy()
        valid_idx = df_sorted.index[~train_mask].to_numpy()
        splits.append((order[train_idx], order[valid_idx]))
    return splits
# === КОНЕЦ НОВЫХ УТИЛИТ ===
# Создание экземпляра процессора данных
data_processor = DataProcessor()
# data_processor.py

import numpy as np
from typing import List, Optional
from datetime import datetime

def parse_dt_safe(date_str: str) -> Optional[datetime]:
    """Парсинг даты с обработкой ошибок."""
    try:
        return datetime.strptime(date_str, "%Y-%m-%d %H:%M:%S")
    except Exception as e:
        print(f"Ошибка парсинга даты: {e}")
        return None

def haversine_km(lat1: float, lon1: float, lat2: float, lon2: float) -> float:
    """Расстояние между двумя точками на Земле по формуле Хаверсина."""
    R = 6371  # Радиус Земли в километрах
    phi1 = np.radians(lat1)
    phi2 = np.radians(lat2)
    delta_phi = np.radians(lat2 - lat1)
    delta_lambda = np.radians(lon2 - lon1)

    a = np.sin(delta_phi / 2) ** 2 + np.cos(phi1) * np.cos(phi2) * np.sin(delta_lambda / 2) ** 2
    c = 2 * np.arctan2(np.sqrt(a), np.sqrt(1 - a))
    return R * c

def compute_rest_days(match_date: datetime, player_last_match: datetime) -> int:
    """Вычисление числа дней отдыха между матчами игрока."""
    return (match_date - player_last_match).days

def style_mismatch(team_style: str, opponent_style: str) -> float:
    """Расчёт коэффициента различия стилей команд."""
    if team_style == opponent_style:
        return 0
    return 1

def ewma(values: List[float], alpha: float) -> float:
    """Рассчёт экспоненциального скользящего среднего."""
    smoothed_value = values[0]
    for value in values[1:]:
        smoothed_value = alpha * value + (1 - alpha) * smoothed_value
    return smoothed_value

def add_missing_ratio(df) -> float:
    """Рассчитываем коэффициент пропусков для данных."""
    total_entries = df.size
    missing_entries = df.isnull().sum().sum()
    return missing_entries / total_entries

def load_climate_norm(location: str) -> dict:
    """Загрузка норм климатических данных по местоположению."""
    # Для примера возвращаем статичные данные
    return {
        "temperature": 25,  # Средняя температура
        "humidity": 60      # Средняя влажность
    }<|MERGE_RESOLUTION|>--- conflicted
+++ resolved
@@ -10,26 +10,6 @@
 import math
 import numpy as np
 import pandas as pd
-
-<<<<<<< HEAD
-# (cleanup) удалены глобальные дубликаты утилит:
-# - parse_dt_safe
-# - compute_rest_days
-# - style_mismatch
-# - ewma
-# - add_missing_ratio
-# - load_climate_norm
-# - haversine_km
-# Используйте одноимённые методы/утилиты внутри класса DataProcessor.
-=======
-def parse_dt_safe(date_str: str) -> Optional[datetime]:
-    """Парсинг даты с обработкой ошибок."""
-    try:
-        return datetime.strptime(date_str, "%Y-%m-%d %H:%M:%S")
-    except Exception as e:
-        print(f"Ошибка парсинга даты: {e}")
-        return None
->>>>>>> 3b631399
 
 class DataProcessor:
     """Класс для обработки данных матчей."""
