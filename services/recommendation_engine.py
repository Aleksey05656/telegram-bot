# services/recommendation_engine.py
"""Сервис для генерации комплексных прогнозов и рекомендаций."""
import asyncio
from typing import Dict, Any, List, Optional
from datetime import datetime, timedelta
from enum import Enum
from dataclasses import dataclass
import numpy as np
from logger import logger
from config import get_settings, CONFIDENCE
# Импорт моделей
from ml.models.poisson_model import poisson_model
from ml.models.poisson_regression_model import poisson_regression_model
# Импорт нового модуля Bivariate Poisson
try:
    from ml.models.bivariate_poisson import BivariatePoisson, estimate_rho
    HAS_BIVARIATE_POISSON = True
except ImportError:
    HAS_BIVARIATE_POISSON = False
    logger.warning("Bivariate Poisson модель не доступна")
# Импорт сервисов
from services.sportmonks_client import sportmonks_client
from services.prediction_modifier import prediction_modifier
from services.data_processor import data_processor
# Импорт модуля логирования в БД
try:
    from database.db_logging import log_prediction  # async
except Exception:  # pragma: no cover
    log_prediction = None

<<<<<<< HEAD
# === Confidence helpers (defined inside RecommendationEngine) ===

=======
>>>>>>> 8435b981
def _calc_missing_ratio(team_stats: Dict[str, Any]) -> float:
    """
    Оцениваем долю пропусков по ключевым фичам с обеих сторон.
    Ожидаем структуру: {'home': {...}, 'away': {...}}.
    """
    try:
        home = (team_stats or {}).get("home", {}) or {}
        away = (team_stats or {}).get("away", {}) or {}
        keys = ["xg", "shots", "ppda", "passes", "pass_accuracy"]
        vals = [home.get(k) for k in keys] + [away.get(k) for k in keys]
        miss = sum(1 for v in vals if v is None)
        return miss / max(1, len(vals))
    except Exception:
        return 0.0

class RiskLevel(Enum):
    """Уровень риска ставки."""
    LOW = "низкий"
    MEDIUM = "средний"
    HIGH = "высокий"
@dataclass
class BettingRecommendation:
    """Рекомендация по ставке."""
    market: str
    selection: str
    confidence: float
    risk_level: RiskLevel
    reasoning: str
class RecommendationEngine:
    """Движок для генерации рекомендаций."""
    def __init__(self):
        """Инициализация Recommendation Engine."""
        self.settings = get_settings()
        self.poisson_model = poisson_model
        self.regression_model = poisson_regression_model
        # Инициализация сервисов
        self.data_processor = data_processor
        self.modifier = prediction_modifier
        self.home_advantage_factor = 1.15 # Базовое преимущество домашней команды
        # Инициализация клиента
        self.sportmonks_client = sportmonks_client
        logger.info("RecommendationEngine инициализирован")

    @staticmethod
    def _normalize_three_way_keys(probs: Dict[str, float]) -> Dict[str, float]:
        """Приводим ключи к единому виду для 3-исходов."""
        if {"home_win", "draw", "away_win"}.issubset(probs.keys()):
            return {
                "home_win": float(probs.get("home_win", 0.0)),
                "draw": float(probs.get("draw", 0.0)),
                "away_win": float(probs.get("away_win", 0.0)),
            }
        return {
            "home_win": float(probs.get("probability_home_win", 0.0)),
            "draw": float(probs.get("probability_draw", 0.0)),
            "away_win": float(probs.get("probability_away_win", 0.0)),
        }

    @staticmethod
    def _confidence_from_probs(probs: Dict[str, float]) -> float:
        """Универсальный расчёт уверенности для 2- и 3-исходов."""
        keys = set(probs.keys())
        if {"home_win", "draw", "away_win"}.issubset(keys) or {
            "probability_home_win",
            "probability_draw",
            "probability_away_win",
        }.issubset(keys):
            norm = RecommendationEngine._normalize_three_way_keys(probs)
            vals = sorted([norm["home_win"], norm["draw"], norm["away_win"]], reverse=True)
            margin = vals[0] - vals[1] if len(vals) >= 2 else 0.0
            return float(max(0.0, min(1.0, margin)))
        two = None
        if {"yes", "no"}.issubset(keys):
            two = (float(probs["yes"]), float(probs["no"]))
        elif {"over", "under"}.issubset(keys):
            two = (float(probs["over"]), float(probs["under"]))
        elif {"p1", "p2"}.issubset(keys):
            two = (float(probs["p1"]), float(probs["p2"]))
        if two is not None:
            return float(max(0.0, min(1.0, abs(two[0] - two[1]))))
        try:
            vals = sorted([float(v) for v in probs.values()], reverse=True)
            return float(max(0.0, min(1.0, (vals[0] - vals[1]) if len(vals) >= 2 else 0.0)))
        except Exception:
            return 0.0

    @staticmethod
    def _penalize_confidence(
        base: float, *, missing_ratio: float = 0.0, freshness_minutes: float = 0.0
    ) -> float:
        """Применяем штрафы за пропуски и устаревшие данные."""
        try:
            c = float(base)
            c *= 1 - float(CONFIDENCE.get("missing_penalty_alpha", 0.2)) * float(missing_ratio)
            freshness_penalty = float(CONFIDENCE.get("freshness_penalty_alpha", 0.15)) * (
                float(freshness_minutes) / 60.0
            )
            c *= max(0.0, 1 - freshness_penalty)
            return float(max(0.0, min(1.0, c)))
        except Exception:
            return base

    async def generate_comprehensive_prediction(self, match_data: Dict[str, Any]) -> Dict[str, Any]:
        """Генерация комплексного прогноза."""
        try:
            logger.info(f"Генерация комплексного прогноза для матча "
                        f"{match_data.get('home_team', 'Unknown')} - "
                        f"{match_data.get('away_team', 'Unknown')}")
            # Проверяем, устарела ли модель регрессии
            if self.regression_model.is_model_outdated():
                logger.warning("⚠️ Модель регрессии устарела. Прогноз может быть менее точным. "
                               "Рекомендуется запустить переобучение модели.")
            team_stats = match_data.get("team_stats", {})
            # 1. Расчет базовых λ
            base_lambdas = await self._calculate_base_lambdas(match_data, team_stats)
            # 2. Подготовка контекста матча
            match_context = await self._prepare_match_context(match_data, team_stats)
            # 3. Применение модификаторов
            modified_lambdas = await self.modifier.apply_dynamic_modifiers(
                base_lambdas[0], base_lambdas[1], match_context
            )
            # 4. Прогнозирование с использованием Poisson модели
            poisson_input = {
                "home_stats": match_data.get("home_stats", {}),
                "away_stats": match_data.get("away_stats", {}),
                "home_team": {"team_name": match_data.get("home_team")},
                "away_team": {"team_name": match_data.get("away_team")}
            }
            poisson_result = self.poisson_model.predict(poisson_input)
            # 5. Подготовка информации о пропущенных данных
            missing_ratio = _calc_missing_ratio(team_stats)
            missing_data_info = {
                "missing_ratio": missing_ratio,
                "data_freshness_minutes": 0.0  # В реальной реализации здесь будет расчет свежести данных
            }
            # 6. Генерация рекомендаций с учетом пропущенных данных
            recommendations = await self._generate_betting_recommendations(
                modified_lambdas[0], modified_lambdas[1],
                poisson_result, match_context, missing_data_info
            )
            # === Confidence: margin + penalties ===
            try:
<<<<<<< HEAD
                base_conf = self._confidence_from_probs(poisson_result)
            except Exception:
                base_conf = 0.0
            confidence = self._penalize_confidence(base_conf, missing_ratio=missing_ratio, freshness_minutes=0.0)

=======
>>>>>>> 8435b981
            # 7. Агрегация результатов
            detailed_prediction = {
                "model": "ThreeLevelPoisson",
                "expected_goals": {
                    "home": round(modified_lambdas[0], 3),
                    "away": round(modified_lambdas[1], 3)
                },
                "probabilities": poisson_result,
                "best_recommendation": recommendations[0].market + ": " + recommendations[0].selection if recommendations else "Ставки не определены",
                "confidence": round(confidence, 3),
                "risk_level": recommendations[0].risk_level.value if recommendations else "высокий",
                "recommendations_count": len(recommendations),
                "generated_at": datetime.now().isoformat(),
                "missing_data_info": missing_data_info
            }
            # === Async DB log (best-effort) ===
            try:
                if log_prediction is not None:
                    match_id = (
                        match_data.get("id")
                        or match_data.get("fixture_id")
                        or match_data.get("match_id")
                        or 0
                    )
                    await log_prediction(
                        match_id=int(match_id),
                        features={"context": match_context},
                        probs=poisson_result,
                        lam_home=float(modified_lambdas[0]),
                        lam_away=float(modified_lambdas[1]),
                        confidence=float(confidence),
                    )
            except Exception as _e:
                logger.warning("Логирование прогноза не выполнено: %s", _e)
            logger.info("Комплексный прогноз сгенерирован")
            return detailed_prediction
        except Exception as e:
            logger.error(f"Ошибка при генерации комплексного прогноза: {e}", exc_info=True)
            return {
                "model": "ThreeLevelPoisson",
                "error": str(e),
                "expected_goals": {"home": 0, "away": 0},
                "probabilities": {},
                "best_recommendation": "Ставки не определены",
                "confidence": 0.0,
                "risk_level": "высокий",
                "recommendations_count": 0,
                "missing_data_info": {"missing_ratio": 0.0, "data_freshness_minutes": 0.0}
            }
    async def _calculate_base_lambdas(self, match_data: Dict, team_stats: Dict) -> List[float]:
        """Расчет базовых параметров λ."""
        try:
            # В реальной реализации здесь будет расчет λ
            # Например, с использованием poisson_regression_model
            # Для примера возвращаем заглушку
            return [1.5, 1.2]  # Значения по умолчанию
        except Exception as e:
            logger.error(f"Ошибка при расчете базовых λ: {e}")
            return [1.5, 1.2]  # Значения по умолчанию
    async def _prepare_match_context(self, match_data: Dict, team_stats: Dict) -> Dict[str, Any]:
        """Подготовка контекста матча."""
        try:
            # В реальной реализации здесь будет подготовка контекста
            context = {
                "importance_factor": 1.0,
                "home_team_fatigue": 0,
                "away_team_fatigue": 0,
                "tactical_advantage": 0.0,
                "weather_and_pitch": {},
                "match_importance": 0.5,
                "style_mismatch": 0.0,
                "missing_ratio": 0.0 # Пример
            }
            return context
        except Exception as e:
            logger.error(f"Ошибка при подготовке контекста матча: {e}")
            return {}
    async def _generate_betting_recommendations(self, lambda_home: float, lambda_away: float,
                                                probabilities: Dict[str, float],
                                                match_context: Dict[str, Any],
                                                missing_data_info: Optional[Dict[str, Any]] = None) -> List[BettingRecommendation]:
        """Генерация рекомендаций по ставкам."""
        try:
            logger.debug("Генерация рекомендаций по ставкам")
            recommendations = []
            total_goals = lambda_home + lambda_away
            # 1. Рекомендация по результату матча
            home_win_prob = probabilities.get('probability_home_win', 0)
            draw_prob = probabilities.get('probability_draw', 0)
            away_win_prob = probabilities.get('probability_away_win', 0)
            # Вычисляем уверенность на основе маржи для результата матча
            result_probs = {
                "probability_home_win": home_win_prob,
                "probability_draw": draw_prob,
                "probability_away_win": away_win_prob
            }
            result_confidence = self._confidence_from_probs(result_probs)
            # Простая логика рекомендаций
            if home_win_prob > 0.5 and home_win_prob > draw_prob and home_win_prob > away_win_prob:
                reasoning = "Высокая вероятность победы домашней команды"
                risk_level = RiskLevel.HIGH if result_confidence < 0.15 else RiskLevel.MEDIUM if result_confidence < 0.3 else RiskLevel.LOW
                recommendations.append(BettingRecommendation(
                    market="Результат матча",
                    selection="Победа домашней команды",
                    confidence=result_confidence,
                    risk_level=risk_level,
                    reasoning=reasoning
                ))
            elif away_win_prob > 0.5 and away_win_prob > draw_prob and away_win_prob > home_win_prob:
                reasoning = "Высокая вероятность победы гостевой команды"
                risk_level = RiskLevel.HIGH if result_confidence < 0.15 else RiskLevel.MEDIUM if result_confidence < 0.3 else RiskLevel.LOW
                recommendations.append(BettingRecommendation(
                    market="Результат матча",
                    selection="Победа гостевой команды",
                    confidence=result_confidence,
                    risk_level=risk_level,
                    reasoning=reasoning
                ))
            elif draw_prob > 0.4:
                reasoning = "Высокая вероятность ничьей"
                risk_level = RiskLevel.HIGH # Ничья обычно рискованнее
                recommendations.append(BettingRecommendation(
                    market="Результат матча",
                    selection="Ничья",
                    confidence=draw_prob,
                    risk_level=risk_level,
                    reasoning=reasoning
                ))
            # 2. Рекомендация по тоталу
            over_prob = probabilities.get('probability_over_2_5', 0)
            under_prob = probabilities.get('probability_under_2_5', 0)
            # Вычисляем уверенность на основе маржи для тотала
            total_probs = {
                "probability_over_2_5": over_prob,
                "probability_under_2_5": under_prob
            }
            total_confidence = self._confidence_from_probs(total_probs)
            if over_prob > 0.55:
                reasoning = f"Ожидаемый тотал {total_goals:.2f} голов, высокая вероятность Over"
                risk_level = RiskLevel.HIGH if total_confidence < 0.1 else RiskLevel.MEDIUM if total_confidence < 0.25 else RiskLevel.LOW
                recommendations.append(BettingRecommendation(
                    market="Тотал голов",
                    selection="Больше 2.5",
                    confidence=total_confidence,
                    risk_level=risk_level,
                    reasoning=reasoning
                ))
            elif under_prob > 0.55:
                reasoning = f"Ожидаемый тотал {total_goals:.2f} голов, высокая вероятность Under"
                risk_level = RiskLevel.HIGH if total_confidence < 0.1 else RiskLevel.MEDIUM if total_confidence < 0.25 else RiskLevel.LOW
                recommendations.append(BettingRecommendation(
                    market="Тотал голов",
                    selection="Меньше 2.5",
                    confidence=total_confidence,
                    risk_level=risk_level,
                    reasoning=reasoning
                ))
            # 3. Рекомендация по обе забьют (BTTS)
            btts_yes_prob = probabilities.get('probability_btts_yes', 0)
            btts_no_prob = probabilities.get('probability_btts_no', 0)
            # Вычисляем уверенность на основе маржи для BTTS
            btts_probs = {
                "probability_btts_yes": btts_yes_prob,
                "probability_btts_no": btts_no_prob
            }
            btts_confidence = self._confidence_from_probs(btts_probs)
            if btts_yes_prob > 0.55:
                reasoning = "Высокая вероятность того, что обе команды забьют"
                risk_level = RiskLevel.HIGH if btts_confidence < 0.1 else RiskLevel.MEDIUM if btts_confidence < 0.25 else RiskLevel.LOW
                recommendations.append(BettingRecommendation(
                    market="Обе забьют",
                    selection="Да",
                    confidence=btts_confidence,
                    risk_level=risk_level,
                    reasoning=reasoning
                ))
            elif btts_no_prob > 0.55:
                reasoning = "Высокая вероятность того, что одна из команд не забьет"
                risk_level = RiskLevel.HIGH if btts_confidence < 0.1 else RiskLevel.MEDIUM if btts_confidence < 0.25 else RiskLevel.LOW
                recommendations.append(BettingRecommendation(
                    market="Обе забьют",
                    selection="Нет",
                    confidence=btts_confidence,
                    risk_level=risk_level,
                    reasoning=reasoning
                ))
            # 4. Использование Bivariate Poisson (если включено)
            if self.settings.MODEL_FLAGS.get("enable_bivariate_poisson", False) and HAS_BIVARIATE_POISSON:
                try:
                    # Оценка rho на основе контекста матча
                    rho = estimate_rho(match_context)
                    # Создание Bivariate Poisson модели
                    bivar_model = BivariatePoisson(lambda_home, lambda_away, rho)
                    # Вычисление BTTS с корреляцией
                    btts_yes_corr, btts_no_corr = bivar_model.calculate_btts()
                    # Вычисление тоталов с корреляцией
                    over_corr, under_corr = bivar_model.calculate_totals()
                    logger.debug(f"Bivariate Poisson: BTTS(Да)={btts_yes_corr:.3f}, "
                                f"Over={over_corr:.3f}, ρ={rho:.2f}")
                    # Обновление рекомендаций с учетом корреляции
                    if btts_yes_corr > 0.55:
                        reasoning = f"Высокая вероятность 'Обе забьют' (с корреляцией)"
                        risk_level = RiskLevel.HIGH if btts_yes_corr < 0.6 else RiskLevel.MEDIUM if btts_yes_corr < 0.7 else RiskLevel.LOW
                        # Проверяем, есть ли уже такая рекомендация
                        btts_exists = any(r.market == "Обе забьют" and r.selection == "Да" for r in recommendations)
                        if not btts_exists:
                            # Вычисляем уверенность для скорректированного BTTS
                            btts_corr_probs = {"yes": btts_yes_corr, "no": btts_no_corr}
                            btts_corr_confidence = self._confidence_from_probs(btts_corr_probs)
                            recommendations.append(BettingRecommendation(
                                market="Обе забьют",
                                selection="Да",
                                confidence=btts_corr_confidence,
                                risk_level=risk_level,
                                reasoning=reasoning
                            ))
                    if over_corr > 0.55:
                        reasoning = f"Высокая вероятность Over (с корреляцией)"
                        risk_level = RiskLevel.HIGH if over_corr < 0.6 else RiskLevel.MEDIUM if over_corr < 0.7 else RiskLevel.LOW
                        # Проверяем, есть ли уже такая рекомендация
                        over_exists = any(r.market == "Тотал голов" and r.selection == "Больше" for r in recommendations)
                        if not over_exists:
                            # Вычисляем уверенность для скорректированного тотала
                            total_corr_probs = {"over": over_corr, "under": under_corr}
                            total_corr_confidence = self._confidence_from_probs(total_corr_probs)
                            recommendations.append(BettingRecommendation(
                                market="Тотал голов",
                                selection="Больше",
                                confidence=total_corr_confidence,
                                risk_level=risk_level,
                                reasoning=reasoning
                            ))
                except Exception as bivar_error:
                    logger.error(f"Ошибка при использовании Bivariate Poisson: {bivar_error}")
            # 5. Применение штрафа к уверенности на основе пропущенных данных
            if missing_data_info and recommendations:
                try:
                    # Получаем долю пропущенных данных
                    missing_ratio = missing_data_info.get("missing_ratio", 0.0)
                    # Получаем свежесть данных (в минутах)
                    data_freshness_minutes = missing_data_info.get("data_freshness_minutes", 0.0)
                    # Применяем штраф к уверенности каждой рекомендации
                    updated_recommendations = []
                    for rec in recommendations:
                        penalized_confidence = self._penalize_confidence(
                            rec.confidence,
                            missing_ratio=missing_ratio,
                            freshness_minutes=data_freshness_minutes,
                        )
                        # Создаем новую рекомендацию с обновленной уверенностью
                        updated_rec = BettingRecommendation(
                            market=rec.market,
                            selection=rec.selection,
                            confidence=penalized_confidence,
                            risk_level=rec.risk_level,
                            reasoning=rec.reasoning + f" (скорректировано: пропуски={missing_ratio:.1%})"
                        )
                        updated_recommendations.append(updated_rec)
                    recommendations = updated_recommendations
                    logger.debug(f"Применены штрафы к уверенности: пропуски={missing_ratio:.1%}, "
                                 f"свежесть={data_freshness_minutes:.1f}мин")
                except Exception as penalty_error:
                    logger.error(f"Ошибка при применении штрафов к уверенности: {penalty_error}")
                    # Возвращаем оригинальные рекомендации в случае ошибки
            return recommendations
        except Exception as e:
            logger.error(f"Ошибка при генерации рекомендаций: {e}")
            return []
# Создание экземпляра движка рекомендаций
recommendation_engine = RecommendationEngine()


class ProbabilityCalibrator:
    def __init__(self, method: str = "platt"):
        self.method = method
        self.models: Dict[str, Any] = {}

    def fit(self, p_base: Dict[str, np.ndarray], y_true: np.ndarray) -> "ProbabilityCalibrator":
        from sklearn.isotonic import IsotonicRegression
        from sklearn.linear_model import LogisticRegression
        for key, p in p_base.items():
            if self.method == "isotonic":
                m = IsotonicRegression(out_of_bounds="clip")
                self.models[key] = m.fit(p, (y_true == (key)).astype(float))
            else:
                m = LogisticRegression(max_iter=1000)
                self.models[key] = m.fit(p.reshape(-1, 1), (y_true == (key)).astype(int))
        return self

    def predict(self, p_base: Dict[str, np.ndarray]) -> Dict[str, np.ndarray]:
        out = {}
        for key, p in p_base.items():
            m = self.models.get(key)
            if m is None:
                out[key] = p
            else:
                if hasattr(m, "predict_proba"):
                    out[key] = m.predict_proba(p.reshape(-1, 1))[:, 1]
                else:
                    # IsotonicRegression не имеет transform → используем predict
                    try:
                        out[key] = m.predict(p)
                    except Exception:
                        out[key] = p
        # нормализация с защитой от нулевой суммы
        try:
            keys = list(out.keys())
            M = np.vstack([out[k] for k in keys]).T
<<<<<<< HEAD
            row_sums = M.sum(axis=1, keepdims=True)
            row_sums[row_sums <= 0] = 1.0
            M = M / row_sums
=======
            M = M / M.sum(axis=1, keepdims=True)
>>>>>>> 8435b981
            for i, k in enumerate(keys):
                out[k] = M[:, i]
        except Exception:
            pass
        return out


class EnsembleCombiner:
    def __init__(self):
        from sklearn.linear_model import LogisticRegression
        self.model = LogisticRegression(max_iter=1000)
        self.keys: List[str] = []

    def fit(self, oof_preds: Dict[str, np.ndarray], y_true: np.ndarray) -> "EnsembleCombiner":
        self.keys = sorted(oof_preds.keys())
        X = np.vstack([oof_preds[k] for k in self.keys]).T
        self.model.fit(X, y_true); return self

    def predict(self, preds: Dict[str, np.ndarray]) -> np.ndarray:
        X = np.vstack([preds[k] for k in self.keys]).T
        return self.model.predict_proba(X)[:,1]<|MERGE_RESOLUTION|>--- conflicted
+++ resolved
@@ -28,11 +28,6 @@
 except Exception:  # pragma: no cover
     log_prediction = None
 
-<<<<<<< HEAD
-# === Confidence helpers (defined inside RecommendationEngine) ===
-
-=======
->>>>>>> 8435b981
 def _calc_missing_ratio(team_stats: Dict[str, Any]) -> float:
     """
     Оцениваем долю пропусков по ключевым фичам с обеих сторон.
@@ -175,14 +170,6 @@
             )
             # === Confidence: margin + penalties ===
             try:
-<<<<<<< HEAD
-                base_conf = self._confidence_from_probs(poisson_result)
-            except Exception:
-                base_conf = 0.0
-            confidence = self._penalize_confidence(base_conf, missing_ratio=missing_ratio, freshness_minutes=0.0)
-
-=======
->>>>>>> 8435b981
             # 7. Агрегация результатов
             detailed_prediction = {
                 "model": "ThreeLevelPoisson",
@@ -491,13 +478,6 @@
         try:
             keys = list(out.keys())
             M = np.vstack([out[k] for k in keys]).T
-<<<<<<< HEAD
-            row_sums = M.sum(axis=1, keepdims=True)
-            row_sums[row_sums <= 0] = 1.0
-            M = M / row_sums
-=======
-            M = M / M.sum(axis=1, keepdims=True)
->>>>>>> 8435b981
             for i, k in enumerate(keys):
                 out[k] = M[:, i]
         except Exception:
