--- conflicted
+++ resolved
@@ -28,11 +28,6 @@
 except Exception:  # pragma: no cover
     log_prediction = None
 
-<<<<<<< HEAD
-# === Confidence helpers (defined inside RecommendationEngine) ===
-
-=======
->>>>>>> 1817dd51
 def _calc_missing_ratio(team_stats: Dict[str, Any]) -> float:
     """
     Оцениваем долю пропусков по ключевым фичам с обеих сторон.
@@ -175,14 +170,6 @@
             )
             # === Confidence: margin + penalties ===
             try:
-<<<<<<< HEAD
-                base_conf = self._confidence_from_probs(poisson_result)
-            except Exception:
-                base_conf = 0.0
-            confidence = self._penalize_confidence(base_conf, missing_ratio=missing_ratio, freshness_minutes=0.0)
-
-=======
->>>>>>> 1817dd51
             # 7. Агрегация результатов
             detailed_prediction = {
                 "model": "ThreeLevelPoisson",
@@ -491,28 +478,11 @@
         try:
             keys = list(out.keys())
             M = np.vstack([out[k] for k in keys]).T
-<<<<<<< HEAD
-            row_sums = M.sum(axis=1, keepdims=True)
-            row_sums[row_sums <= 0] = 1.0
-            M = M / row_sums
-=======
->>>>>>> 1817dd51
             for i, k in enumerate(keys):
                 out[k] = M[:, i]
         except Exception:
             pass
         return out
-
-<<<<<<< HEAD
-=======
-
-class EnsembleCombiner:
-    def __init__(self):
-        from sklearn.linear_model import LogisticRegression
-        self.model = LogisticRegression(max_iter=1000)
-        self.keys: List[str] = []
->>>>>>> 1817dd51
-
 class EnsembleCombiner:
     def __init__(self, keys: List[str], weights: Optional[Dict[str, float]] = None):
         self.keys = keys
