# services/recommendation_engine.py
"""Сервис для генерации комплексных прогнозов и рекомендаций."""
import asyncio
from typing import Dict, Any, List, Optional
from datetime import datetime, timedelta
from enum import Enum
from dataclasses import dataclass
import numpy as np
from logger import logger
from config import get_settings, CONFIDENCE
# Импорт моделей
from ml.models.poisson_model import poisson_model
from ml.models.poisson_regression_model import poisson_regression_model
# Импорт нового модуля Bivariate Poisson
try:
    from ml.models.bivariate_poisson import BivariatePoisson, estimate_rho
    HAS_BIVARIATE_POISSON = True
except ImportError:
    HAS_BIVARIATE_POISSON = False
    logger.warning("Bivariate Poisson модель не доступна")
# Импорт сервисов
from services.sportmonks_client import sportmonks_client
from services.prediction_modifier import prediction_modifier
from services.data_processor import data_processor
# Импорт модуля логирования в БД
try:
    from database.db_logging import log_prediction  # async
except Exception:  # pragma: no cover
    log_prediction = None

<<<<<<< HEAD
# === Confidence helpers (defined inside RecommendationEngine) ===
=======
# === Confidence helpers ===
def _confidence_from_margin(probabilities: Dict[str, float]) -> float:
    """
    Базовая уверенность как разница между топ-1 и топ-2 исходом.
    Ожидаются ключи: 'home_win', 'draw', 'away_win'.
    """
    try:
        vals = [
            float(probabilities.get("home_win", 0.0)),
            float(probabilities.get("draw", 0.0)),
            float(probabilities.get("away_win", 0.0)),
        ]
        vals.sort(reverse=True)
        margin = (vals[0] - vals[1]) if len(vals) >= 2 else 0.0
        return float(max(0.0, min(1.0, margin)))
    except Exception:
        return 0.0
>>>>>>> 0a984051

def _calc_missing_ratio(team_stats: Dict[str, Any]) -> float:
    """
    Оцениваем долю пропусков по ключевым фичам с обеих сторон.
    Ожидаем структуру: {'home': {...}, 'away': {...}}.
    """
    try:
        home = (team_stats or {}).get("home", {}) or {}
        away = (team_stats or {}).get("away", {}) or {}
        keys = ["xg", "shots", "ppda", "passes", "pass_accuracy"]
        vals = [home.get(k) for k in keys] + [away.get(k) for k in keys]
        miss = sum(1 for v in vals if v is None)
        return miss / max(1, len(vals))
    except Exception:
        return 0.0

<<<<<<< HEAD
=======
def _penalize_confidence(base: float, missing_ratio: float, freshness_minutes: float = 0.0) -> float:
    """
    Применяем штрафы за пропуски и устаревшие данные.
    Параметры берём из config.CONFIDENCE.
    """
    try:
        c = float(base)
        c *= (1 - float(CONFIDENCE.get("missing_penalty_alpha", 0.2)) * float(missing_ratio))
        c *= max(
            0.0,
            1 - float(CONFIDENCE.get("freshness_penalty_alpha", 0.15)) * (float(freshness_minutes) / 60.0),
        )
        return float(max(0.0, min(1.0, c)))
    except Exception:
        return base
>>>>>>> 0a984051
class RiskLevel(Enum):
    """Уровень риска ставки."""
    LOW = "низкий"
    MEDIUM = "средний"
    HIGH = "высокий"
@dataclass
class BettingRecommendation:
    """Рекомендация по ставке."""
    market: str
    selection: str
    confidence: float
    risk_level: RiskLevel
    reasoning: str
class RecommendationEngine:
    """Движок для генерации рекомендаций."""
    def __init__(self):
        """Инициализация Recommendation Engine."""
        self.settings = get_settings()
        self.poisson_model = poisson_model
        self.regression_model = poisson_regression_model
        # Инициализация сервисов
        self.data_processor = data_processor
        self.modifier = prediction_modifier
        self.home_advantage_factor = 1.15 # Базовое преимущество домашней команды
        # Инициализация клиента
        self.sportmonks_client = sportmonks_client
        logger.info("RecommendationEngine инициализирован")

    @staticmethod
    def _normalize_three_way_keys(probs: Dict[str, float]) -> Dict[str, float]:
        """Приводим ключи к единому виду для 3-исходов."""
        if {"home_win", "draw", "away_win"}.issubset(probs.keys()):
            return {
                "home_win": float(probs.get("home_win", 0.0)),
                "draw": float(probs.get("draw", 0.0)),
                "away_win": float(probs.get("away_win", 0.0)),
            }
        return {
            "home_win": float(probs.get("probability_home_win", 0.0)),
            "draw": float(probs.get("probability_draw", 0.0)),
            "away_win": float(probs.get("probability_away_win", 0.0)),
        }

    @staticmethod
    def _confidence_from_probs(probs: Dict[str, float]) -> float:
        """Универсальный расчёт уверенности для 2- и 3-исходов."""
        keys = set(probs.keys())
        if {"home_win", "draw", "away_win"}.issubset(keys) or {
            "probability_home_win",
            "probability_draw",
            "probability_away_win",
        }.issubset(keys):
            norm = RecommendationEngine._normalize_three_way_keys(probs)
            vals = sorted([norm["home_win"], norm["draw"], norm["away_win"]], reverse=True)
            margin = vals[0] - vals[1] if len(vals) >= 2 else 0.0
            return float(max(0.0, min(1.0, margin)))
        two = None
        if {"yes", "no"}.issubset(keys):
            two = (float(probs["yes"]), float(probs["no"]))
        elif {"over", "under"}.issubset(keys):
            two = (float(probs["over"]), float(probs["under"]))
        elif {"p1", "p2"}.issubset(keys):
            two = (float(probs["p1"]), float(probs["p2"]))
        if two is not None:
            return float(max(0.0, min(1.0, abs(two[0] - two[1]))))
        try:
            vals = sorted([float(v) for v in probs.values()], reverse=True)
            return float(max(0.0, min(1.0, (vals[0] - vals[1]) if len(vals) >= 2 else 0.0)))
        except Exception:
            return 0.0

    @staticmethod
    def _penalize_confidence(
        base: float, *, missing_ratio: float = 0.0, freshness_minutes: float = 0.0
    ) -> float:
        """Применяем штрафы за пропуски и устаревшие данные."""
        try:
            c = float(base)
            c *= 1 - float(CONFIDENCE.get("missing_penalty_alpha", 0.2)) * float(missing_ratio)
            freshness_penalty = float(CONFIDENCE.get("freshness_penalty_alpha", 0.15)) * (
                float(freshness_minutes) / 60.0
            )
            c *= max(0.0, 1 - freshness_penalty)
            return float(max(0.0, min(1.0, c)))
        except Exception:
            return base

    async def generate_comprehensive_prediction(self, match_data: Dict[str, Any]) -> Dict[str, Any]:
        """Генерация комплексного прогноза."""
        try:
            logger.info(f"Генерация комплексного прогноза для матча "
                        f"{match_data.get('home_team', 'Unknown')} - "
                        f"{match_data.get('away_team', 'Unknown')}")
            # Проверяем, устарела ли модель регрессии
            if self.regression_model.is_model_outdated():
                logger.warning("⚠️ Модель регрессии устарела. Прогноз может быть менее точным. "
                               "Рекомендуется запустить переобучение модели.")
            team_stats = match_data.get("team_stats", {})
            # 1. Расчет базовых λ
            base_lambdas = await self._calculate_base_lambdas(match_data, team_stats)
            # 2. Подготовка контекста матча
            match_context = await self._prepare_match_context(match_data, team_stats)
            # 3. Применение модификаторов
            modified_lambdas = await self.modifier.apply_dynamic_modifiers(
                base_lambdas[0], base_lambdas[1], match_context
            )
            # 4. Прогнозирование с использованием Poisson модели
            poisson_input = {
                "home_stats": match_data.get("home_stats", {}),
                "away_stats": match_data.get("away_stats", {}),
                "home_team": {"team_name": match_data.get("home_team")},
                "away_team": {"team_name": match_data.get("away_team")}
            }
            poisson_result = self.poisson_model.predict(poisson_input)
            # 5. Подготовка информации о пропущенных данных
            missing_ratio = _calc_missing_ratio(team_stats)
            missing_data_info = {
                "missing_ratio": missing_ratio,
                "data_freshness_minutes": 0.0  # В реальной реализации здесь будет расчет свежести данных
            }
            # 6. Генерация рекомендаций с учетом пропущенных данных
            recommendations = await self._generate_betting_recommendations(
                modified_lambdas[0], modified_lambdas[1],
                poisson_result, match_context, missing_data_info
            )
            # === Confidence: margin + penalties ===
            try:
<<<<<<< HEAD
                base_conf = self._confidence_from_probs(poisson_result)
            except Exception:
                base_conf = 0.0
            confidence = self._penalize_confidence(base_conf, missing_ratio=missing_ratio, freshness_minutes=0.0)
=======
                base_conf = _confidence_from_margin(poisson_result)
            except Exception:
                base_conf = 0.0
            confidence = _penalize_confidence(base_conf, missing_ratio, freshness_minutes=0.0)
>>>>>>> 0a984051

            # 7. Агрегация результатов
            detailed_prediction = {
                "model": "ThreeLevelPoisson",
                "expected_goals": {
                    "home": round(modified_lambdas[0], 3),
                    "away": round(modified_lambdas[1], 3)
                },
                "probabilities": poisson_result,
                "best_recommendation": recommendations[0].market + ": " + recommendations[0].selection if recommendations else "Ставки не определены",
                "confidence": round(confidence, 3),
                "risk_level": recommendations[0].risk_level.value if recommendations else "высокий",
                "recommendations_count": len(recommendations),
                "generated_at": datetime.now().isoformat(),
                "missing_data_info": missing_data_info
            }
            # === Async DB log (best-effort) ===
            try:
                if log_prediction is not None:
                    match_id = (
                        match_data.get("id")
                        or match_data.get("fixture_id")
                        or match_data.get("match_id")
                        or 0
                    )
                    await log_prediction(
                        match_id=int(match_id),
                        features={"context": match_context},
                        probs=poisson_result,
                        lam_home=float(modified_lambdas[0]),
                        lam_away=float(modified_lambdas[1]),
                        confidence=float(confidence),
                    )
            except Exception as _e:
                logger.warning("Логирование прогноза не выполнено: %s", _e)
            logger.info("Комплексный прогноз сгенерирован")
            return detailed_prediction
        except Exception as e:
            logger.error(f"Ошибка при генерации комплексного прогноза: {e}", exc_info=True)
            return {
                "model": "ThreeLevelPoisson",
                "error": str(e),
                "expected_goals": {"home": 0, "away": 0},
                "probabilities": {},
                "best_recommendation": "Ставки не определены",
                "confidence": 0.0,
                "risk_level": "высокий",
                "recommendations_count": 0,
                "missing_data_info": {"missing_ratio": 0.0, "data_freshness_minutes": 0.0}
            }
    async def _calculate_base_lambdas(self, match_data: Dict, team_stats: Dict) -> List[float]:
        """Расчет базовых параметров λ."""
        try:
            # В реальной реализации здесь будет расчет λ
            # Например, с использованием poisson_regression_model
            # Для примера возвращаем заглушку
            return [1.5, 1.2]  # Значения по умолчанию
        except Exception as e:
            logger.error(f"Ошибка при расчете базовых λ: {e}")
            return [1.5, 1.2]  # Значения по умолчанию
    async def _prepare_match_context(self, match_data: Dict, team_stats: Dict) -> Dict[str, Any]:
        """Подготовка контекста матча."""
        try:
            # В реальной реализации здесь будет подготовка контекста
            context = {
                "importance_factor": 1.0,
                "home_team_fatigue": 0,
                "away_team_fatigue": 0,
                "tactical_advantage": 0.0,
                "weather_and_pitch": {},
                "match_importance": 0.5,
                "style_mismatch": 0.0,
                "missing_ratio": 0.0 # Пример
            }
            return context
        except Exception as e:
            logger.error(f"Ошибка при подготовке контекста матча: {e}")
            return {}
    async def _generate_betting_recommendations(self, lambda_home: float, lambda_away: float,
                                                probabilities: Dict[str, float],
                                                match_context: Dict[str, Any],
                                                missing_data_info: Optional[Dict[str, Any]] = None) -> List[BettingRecommendation]:
        """Генерация рекомендаций по ставкам."""
        try:
            logger.debug("Генерация рекомендаций по ставкам")
            recommendations = []
            total_goals = lambda_home + lambda_away
            # 1. Рекомендация по результату матча
            home_win_prob = probabilities.get('probability_home_win', 0)
            draw_prob = probabilities.get('probability_draw', 0)
            away_win_prob = probabilities.get('probability_away_win', 0)
            # Вычисляем уверенность на основе маржи для результата матча
            result_probs = {
                "probability_home_win": home_win_prob,
                "probability_draw": draw_prob,
                "probability_away_win": away_win_prob
            }
            result_confidence = self._confidence_from_probs(result_probs)
            # Простая логика рекомендаций
            if home_win_prob > 0.5 and home_win_prob > draw_prob and home_win_prob > away_win_prob:
                reasoning = "Высокая вероятность победы домашней команды"
                risk_level = RiskLevel.HIGH if result_confidence < 0.15 else RiskLevel.MEDIUM if result_confidence < 0.3 else RiskLevel.LOW
                recommendations.append(BettingRecommendation(
                    market="Результат матча",
                    selection="Победа домашней команды",
                    confidence=result_confidence,
                    risk_level=risk_level,
                    reasoning=reasoning
                ))
            elif away_win_prob > 0.5 and away_win_prob > draw_prob and away_win_prob > home_win_prob:
                reasoning = "Высокая вероятность победы гостевой команды"
                risk_level = RiskLevel.HIGH if result_confidence < 0.15 else RiskLevel.MEDIUM if result_confidence < 0.3 else RiskLevel.LOW
                recommendations.append(BettingRecommendation(
                    market="Результат матча",
                    selection="Победа гостевой команды",
                    confidence=result_confidence,
                    risk_level=risk_level,
                    reasoning=reasoning
                ))
            elif draw_prob > 0.4:
                reasoning = "Высокая вероятность ничьей"
                risk_level = RiskLevel.HIGH # Ничья обычно рискованнее
                recommendations.append(BettingRecommendation(
                    market="Результат матча",
                    selection="Ничья",
                    confidence=draw_prob,
                    risk_level=risk_level,
                    reasoning=reasoning
                ))
            # 2. Рекомендация по тоталу
            over_prob = probabilities.get('probability_over_2_5', 0)
            under_prob = probabilities.get('probability_under_2_5', 0)
            # Вычисляем уверенность на основе маржи для тотала
            total_probs = {
                "probability_over_2_5": over_prob,
                "probability_under_2_5": under_prob
            }
            total_confidence = self._confidence_from_probs(total_probs)
            if over_prob > 0.55:
                reasoning = f"Ожидаемый тотал {total_goals:.2f} голов, высокая вероятность Over"
                risk_level = RiskLevel.HIGH if total_confidence < 0.1 else RiskLevel.MEDIUM if total_confidence < 0.25 else RiskLevel.LOW
                recommendations.append(BettingRecommendation(
                    market="Тотал голов",
                    selection="Больше 2.5",
                    confidence=total_confidence,
                    risk_level=risk_level,
                    reasoning=reasoning
                ))
            elif under_prob > 0.55:
                reasoning = f"Ожидаемый тотал {total_goals:.2f} голов, высокая вероятность Under"
                risk_level = RiskLevel.HIGH if total_confidence < 0.1 else RiskLevel.MEDIUM if total_confidence < 0.25 else RiskLevel.LOW
                recommendations.append(BettingRecommendation(
                    market="Тотал голов",
                    selection="Меньше 2.5",
                    confidence=total_confidence,
                    risk_level=risk_level,
                    reasoning=reasoning
                ))
            # 3. Рекомендация по обе забьют (BTTS)
            btts_yes_prob = probabilities.get('probability_btts_yes', 0)
            btts_no_prob = probabilities.get('probability_btts_no', 0)
            # Вычисляем уверенность на основе маржи для BTTS
            btts_probs = {
                "probability_btts_yes": btts_yes_prob,
                "probability_btts_no": btts_no_prob
            }
            btts_confidence = self._confidence_from_probs(btts_probs)
            if btts_yes_prob > 0.55:
                reasoning = "Высокая вероятность того, что обе команды забьют"
                risk_level = RiskLevel.HIGH if btts_confidence < 0.1 else RiskLevel.MEDIUM if btts_confidence < 0.25 else RiskLevel.LOW
                recommendations.append(BettingRecommendation(
                    market="Обе забьют",
                    selection="Да",
                    confidence=btts_confidence,
                    risk_level=risk_level,
                    reasoning=reasoning
                ))
            elif btts_no_prob > 0.55:
                reasoning = "Высокая вероятность того, что одна из команд не забьет"
                risk_level = RiskLevel.HIGH if btts_confidence < 0.1 else RiskLevel.MEDIUM if btts_confidence < 0.25 else RiskLevel.LOW
                recommendations.append(BettingRecommendation(
                    market="Обе забьют",
                    selection="Нет",
                    confidence=btts_confidence,
                    risk_level=risk_level,
                    reasoning=reasoning
                ))
            # 4. Использование Bivariate Poisson (если включено)
            if self.settings.MODEL_FLAGS.get("enable_bivariate_poisson", False) and HAS_BIVARIATE_POISSON:
                try:
                    # Оценка rho на основе контекста матча
                    rho = estimate_rho(match_context)
                    # Создание Bivariate Poisson модели
                    bivar_model = BivariatePoisson(lambda_home, lambda_away, rho)
                    # Вычисление BTTS с корреляцией
                    btts_yes_corr, btts_no_corr = bivar_model.calculate_btts()
                    # Вычисление тоталов с корреляцией
                    over_corr, under_corr = bivar_model.calculate_totals()
                    logger.debug(f"Bivariate Poisson: BTTS(Да)={btts_yes_corr:.3f}, "
                                f"Over={over_corr:.3f}, ρ={rho:.2f}")
                    # Обновление рекомендаций с учетом корреляции
                    if btts_yes_corr > 0.55:
                        reasoning = f"Высокая вероятность 'Обе забьют' (с корреляцией)"
                        risk_level = RiskLevel.HIGH if btts_yes_corr < 0.6 else RiskLevel.MEDIUM if btts_yes_corr < 0.7 else RiskLevel.LOW
                        # Проверяем, есть ли уже такая рекомендация
                        btts_exists = any(r.market == "Обе забьют" and r.selection == "Да" for r in recommendations)
                        if not btts_exists:
                            # Вычисляем уверенность для скорректированного BTTS
                            btts_corr_probs = {"yes": btts_yes_corr, "no": btts_no_corr}
                            btts_corr_confidence = self._confidence_from_probs(btts_corr_probs)
                            recommendations.append(BettingRecommendation(
                                market="Обе забьют",
                                selection="Да",
                                confidence=btts_corr_confidence,
                                risk_level=risk_level,
                                reasoning=reasoning
                            ))
                    if over_corr > 0.55:
                        reasoning = f"Высокая вероятность Over (с корреляцией)"
                        risk_level = RiskLevel.HIGH if over_corr < 0.6 else RiskLevel.MEDIUM if over_corr < 0.7 else RiskLevel.LOW
                        # Проверяем, есть ли уже такая рекомендация
                        over_exists = any(r.market == "Тотал голов" and r.selection == "Больше" for r in recommendations)
                        if not over_exists:
                            # Вычисляем уверенность для скорректированного тотала
                            total_corr_probs = {"over": over_corr, "under": under_corr}
                            total_corr_confidence = self._confidence_from_probs(total_corr_probs)
                            recommendations.append(BettingRecommendation(
                                market="Тотал голов",
                                selection="Больше",
                                confidence=total_corr_confidence,
                                risk_level=risk_level,
                                reasoning=reasoning
                            ))
                except Exception as bivar_error:
                    logger.error(f"Ошибка при использовании Bivariate Poisson: {bivar_error}")
            # 5. Применение штрафа к уверенности на основе пропущенных данных
            if missing_data_info and recommendations:
                try:
                    # Получаем долю пропущенных данных
                    missing_ratio = missing_data_info.get("missing_ratio", 0.0)
                    # Получаем свежесть данных (в минутах)
                    data_freshness_minutes = missing_data_info.get("data_freshness_minutes", 0.0)
                    # Применяем штраф к уверенности каждой рекомендации
                    updated_recommendations = []
                    for rec in recommendations:
                        penalized_confidence = self._penalize_confidence(
                            rec.confidence,
                            missing_ratio=missing_ratio,
                            freshness_minutes=data_freshness_minutes,
                        )
                        # Создаем новую рекомендацию с обновленной уверенностью
                        updated_rec = BettingRecommendation(
                            market=rec.market,
                            selection=rec.selection,
                            confidence=penalized_confidence,
                            risk_level=rec.risk_level,
                            reasoning=rec.reasoning + f" (скорректировано: пропуски={missing_ratio:.1%})"
                        )
                        updated_recommendations.append(updated_rec)
                    recommendations = updated_recommendations
                    logger.debug(f"Применены штрафы к уверенности: пропуски={missing_ratio:.1%}, "
                                 f"свежесть={data_freshness_minutes:.1f}мин")
                except Exception as penalty_error:
                    logger.error(f"Ошибка при применении штрафов к уверенности: {penalty_error}")
                    # Возвращаем оригинальные рекомендации в случае ошибки
            return recommendations
        except Exception as e:
            logger.error(f"Ошибка при генерации рекомендаций: {e}")
            return []
# Создание экземпляра движка рекомендаций
recommendation_engine = RecommendationEngine()


class ProbabilityCalibrator:
    def __init__(self, method: str = "platt"):
        self.method = method
        self.models: Dict[str, Any] = {}

    def fit(self, p_base: Dict[str, np.ndarray], y_true: np.ndarray) -> "ProbabilityCalibrator":
        from sklearn.isotonic import IsotonicRegression
        from sklearn.linear_model import LogisticRegression
        for key, p in p_base.items():
            if self.method == "isotonic":
                m = IsotonicRegression(out_of_bounds="clip")
                self.models[key] = m.fit(p, (y_true == (key)).astype(float))
            else:
                m = LogisticRegression(max_iter=1000)
                self.models[key] = m.fit(p.reshape(-1, 1), (y_true == (key)).astype(int))
        return self

    def predict(self, p_base: Dict[str, np.ndarray]) -> Dict[str, np.ndarray]:
        out = {}
        for key, p in p_base.items():
            m = self.models.get(key)
            if m is None:
                out[key] = p
            else:
                if hasattr(m, "predict_proba"):
                    out[key] = m.predict_proba(p.reshape(-1, 1))[:, 1]
                else:
                    out[key] = m.transform(p)
        # нормализация
        try:
            keys = list(out.keys())
            M = np.vstack([out[k] for k in keys]).T
            M = M / M.sum(axis=1, keepdims=True)
            for i, k in enumerate(keys):
                out[k] = M[:, i]
        except Exception:
            pass
        return out


class EnsembleCombiner:
    def __init__(self):
        from sklearn.linear_model import LogisticRegression
        self.model = LogisticRegression(max_iter=1000)
        self.keys: List[str] = []

    def fit(self, oof_preds: Dict[str, np.ndarray], y_true: np.ndarray) -> "EnsembleCombiner":
        self.keys = sorted(oof_preds.keys())
        X = np.vstack([oof_preds[k] for k in self.keys]).T
        self.model.fit(X, y_true); return self

    def predict(self, preds: Dict[str, np.ndarray]) -> np.ndarray:
        X = np.vstack([preds[k] for k in self.keys]).T
        return self.model.predict_proba(X)[:,1]<|MERGE_RESOLUTION|>--- conflicted
+++ resolved
@@ -28,28 +28,6 @@
 except Exception:  # pragma: no cover
     log_prediction = None
 
-<<<<<<< HEAD
-# === Confidence helpers (defined inside RecommendationEngine) ===
-=======
-# === Confidence helpers ===
-def _confidence_from_margin(probabilities: Dict[str, float]) -> float:
-    """
-    Базовая уверенность как разница между топ-1 и топ-2 исходом.
-    Ожидаются ключи: 'home_win', 'draw', 'away_win'.
-    """
-    try:
-        vals = [
-            float(probabilities.get("home_win", 0.0)),
-            float(probabilities.get("draw", 0.0)),
-            float(probabilities.get("away_win", 0.0)),
-        ]
-        vals.sort(reverse=True)
-        margin = (vals[0] - vals[1]) if len(vals) >= 2 else 0.0
-        return float(max(0.0, min(1.0, margin)))
-    except Exception:
-        return 0.0
->>>>>>> 0a984051
-
 def _calc_missing_ratio(team_stats: Dict[str, Any]) -> float:
     """
     Оцениваем долю пропусков по ключевым фичам с обеих сторон.
@@ -65,24 +43,6 @@
     except Exception:
         return 0.0
 
-<<<<<<< HEAD
-=======
-def _penalize_confidence(base: float, missing_ratio: float, freshness_minutes: float = 0.0) -> float:
-    """
-    Применяем штрафы за пропуски и устаревшие данные.
-    Параметры берём из config.CONFIDENCE.
-    """
-    try:
-        c = float(base)
-        c *= (1 - float(CONFIDENCE.get("missing_penalty_alpha", 0.2)) * float(missing_ratio))
-        c *= max(
-            0.0,
-            1 - float(CONFIDENCE.get("freshness_penalty_alpha", 0.15)) * (float(freshness_minutes) / 60.0),
-        )
-        return float(max(0.0, min(1.0, c)))
-    except Exception:
-        return base
->>>>>>> 0a984051
 class RiskLevel(Enum):
     """Уровень риска ставки."""
     LOW = "низкий"
@@ -210,18 +170,6 @@
             )
             # === Confidence: margin + penalties ===
             try:
-<<<<<<< HEAD
-                base_conf = self._confidence_from_probs(poisson_result)
-            except Exception:
-                base_conf = 0.0
-            confidence = self._penalize_confidence(base_conf, missing_ratio=missing_ratio, freshness_minutes=0.0)
-=======
-                base_conf = _confidence_from_margin(poisson_result)
-            except Exception:
-                base_conf = 0.0
-            confidence = _penalize_confidence(base_conf, missing_ratio, freshness_minutes=0.0)
->>>>>>> 0a984051
-
             # 7. Агрегация результатов
             detailed_prediction = {
                 "model": "ThreeLevelPoisson",
