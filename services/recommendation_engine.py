# services/recommendation_engine.py
"""Сервис для генерации комплексных прогнозов и рекомендаций."""
import asyncio
from typing import Dict, Any, List, Optional
from datetime import datetime, timedelta
from enum import Enum
from dataclasses import dataclass
import numpy as np
from logger import logger
from config import get_settings, CONFIDENCE
# Импорт моделей
from ml.models.poisson_model import poisson_model
from ml.models.poisson_regression_model import poisson_regression_model
# Импорт нового модуля Bivariate Poisson
try:
    from ml.models.bivariate_poisson import BivariatePoisson, estimate_rho
    HAS_BIVARIATE_POISSON = True
except ImportError:
    HAS_BIVARIATE_POISSON = False
    logger.warning("Bivariate Poisson модель не доступна")
# Импорт сервисов
from services.sportmonks_client import sportmonks_client
from services.prediction_modifier import prediction_modifier
from services.data_processor import data_processor
# Импорт модуля логирования в БД
try:
    from database.db_logging import log_prediction  # async
except Exception:  # pragma: no cover
    log_prediction = None

<<<<<<< HEAD
# === Confidence helpers (defined inside RecommendationEngine) ===

=======
>>>>>>> d1eab009
def _calc_missing_ratio(team_stats: Dict[str, Any]) -> float:
    """
    Оцениваем долю пропусков по ключевым фичам с обеих сторон.
    Ожидаем структуру: {'home': {...}, 'away': {...}}.
    """
    try:
        home = (team_stats or {}).get("home", {}) or {}
        away = (team_stats or {}).get("away", {}) or {}
        keys = ["xg", "shots", "ppda", "passes", "pass_accuracy"]
        vals = [home.get(k) for k in keys] + [away.get(k) for k in keys]
        miss = sum(1 for v in vals if v is None)
        return miss / max(1, len(vals))
    except Exception:
        return 0.0

class RiskLevel(Enum):
    """Уровень риска ставки."""
    LOW = "низкий"
    MEDIUM = "средний"
    HIGH = "высокий"
@dataclass
class BettingRecommendation:
    """Рекомендация по ставке."""
    market: str
    selection: str
    confidence: float
    risk_level: RiskLevel
    reasoning: str
class RecommendationEngine:
    """Движок для генерации рекомендаций."""
    def __init__(self):
        """Инициализация Recommendation Engine."""
        self.settings = get_settings()
        self.poisson_model = poisson_model
        self.regression_model = poisson_regression_model
        # Инициализация сервисов
        self.data_processor = data_processor
        self.modifier = prediction_modifier
        self.home_advantage_factor = 1.15 # Базовое преимущество домашней команды
        # Инициализация клиента
        self.sportmonks_client = sportmonks_client
        logger.info("RecommendationEngine инициализирован")

    @staticmethod
    def _normalize_three_way_keys(probs: Dict[str, float]) -> Dict[str, float]:
        """Приводим ключи к единому виду для 3-исходов."""
        if {"home_win", "draw", "away_win"}.issubset(probs.keys()):
            return {
                "home_win": float(probs.get("home_win", 0.0)),
                "draw": float(probs.get("draw", 0.0)),
                "away_win": float(probs.get("away_win", 0.0)),
            }
        return {
            "home_win": float(probs.get("probability_home_win", 0.0)),
            "draw": float(probs.get("probability_draw", 0.0)),
            "away_win": float(probs.get("probability_away_win", 0.0)),
        }

    @staticmethod
    def _confidence_from_probs(probs: Dict[str, float]) -> float:
        """Универсальный расчёт уверенности для 2- и 3-исходов."""
        keys = set(probs.keys())
        if {"home_win", "draw", "away_win"}.issubset(keys) or {
            "probability_home_win",
            "probability_draw",
            "probability_away_win",
        }.issubset(keys):
            norm = RecommendationEngine._normalize_three_way_keys(probs)
            vals = sorted([norm["home_win"], norm["draw"], norm["away_win"]], reverse=True)
            margin = vals[0] - vals[1] if len(vals) >= 2 else 0.0
            return float(max(0.0, min(1.0, margin)))
        two = None
        if {"yes", "no"}.issubset(keys):
            two = (float(probs["yes"]), float(probs["no"]))
        elif {"over", "under"}.issubset(keys):
            two = (float(probs["over"]), float(probs["under"]))
        elif {"p1", "p2"}.issubset(keys):
            two = (float(probs["p1"]), float(probs["p2"]))
        if two is not None:
            return float(max(0.0, min(1.0, abs(two[0] - two[1]))))
        try:
            vals = sorted([float(v) for v in probs.values()], reverse=True)
            return float(max(0.0, min(1.0, (vals[0] - vals[1]) if len(vals) >= 2 else 0.0)))
        except Exception:
            return 0.0

    @staticmethod
    def _penalize_confidence(
        base: float, *, missing_ratio: float = 0.0, freshness_minutes: float = 0.0
    ) -> float:
        """Применяем штрафы за пропуски и устаревшие данные."""
        try:
            c = float(base)
            c *= 1 - float(CONFIDENCE.get("missing_penalty_alpha", 0.2)) * float(missing_ratio)
            freshness_penalty = float(CONFIDENCE.get("freshness_penalty_alpha", 0.15)) * (
                float(freshness_minutes) / 60.0
            )
            c *= max(0.0, 1 - freshness_penalty)
            return float(max(0.0, min(1.0, c)))
        except Exception:
            return base

<<<<<<< HEAD
    def compute_confidence_from_margin(self, probs: Dict[str, float]) -> float:
        """Публичная обёртка для расчёта уверенности по марже."""
        return self._confidence_from_probs(probs)

    def penalize_confidence(
        self, base: float, missing_ratio: float, freshness_minutes: float = 0.0
    ) -> float:
        """Применение штрафов к уверенности (доступно как метод экземпляра)."""
        return self._penalize_confidence(
            base, missing_ratio=missing_ratio, freshness_minutes=freshness_minutes
        )

=======
>>>>>>> d1eab009
    async def generate_comprehensive_prediction(self, match_data: Dict[str, Any]) -> Dict[str, Any]:
        """Генерация комплексного прогноза."""
        try:
            logger.info(f"Генерация комплексного прогноза для матча "
                        f"{match_data.get('home_team', 'Unknown')} - "
                        f"{match_data.get('away_team', 'Unknown')}")
            # Проверяем, устарела ли модель регрессии
            if self.regression_model.is_model_outdated():
                logger.warning("⚠️ Модель регрессии устарела. Прогноз может быть менее точным. "
                               "Рекомендуется запустить переобучение модели.")
            team_stats = match_data.get("team_stats", {})
            # 1. Расчет базовых λ
            base_lambdas = await self._calculate_base_lambdas(match_data, team_stats)
            # 2. Подготовка контекста матча
            match_context = await self._prepare_match_context(match_data, team_stats)
            # 3. Применение модификаторов
            modified_lambdas = await self.modifier.apply_dynamic_modifiers(
                base_lambdas[0], base_lambdas[1], match_context
            )
            # 4. Прогнозирование с использованием Poisson модели
            poisson_input = {
                "home_stats": match_data.get("home_stats", {}),
                "away_stats": match_data.get("away_stats", {}),
                "home_team": {"team_name": match_data.get("home_team")},
                "away_team": {"team_name": match_data.get("away_team")}
            }
            poisson_result = self.poisson_model.predict(poisson_input)
            # 5. Подготовка информации о пропущенных данных
            missing_ratio = _calc_missing_ratio(team_stats)
            missing_data_info = {
                "missing_ratio": missing_ratio,
                "data_freshness_minutes": 0.0  # В реальной реализации здесь будет расчет свежести данных
            }
            # 6. Генерация рекомендаций с учетом пропущенных данных
            recommendations = await self._generate_betting_recommendations(
                modified_lambdas[0], modified_lambdas[1],
                poisson_result, match_context, missing_data_info
            )
            # === Confidence: margin + penalties ===
            try:
<<<<<<< HEAD
                base_conf = self.compute_confidence_from_margin(poisson_result)
            except Exception:
                base_conf = 0.0
            confidence = self.penalize_confidence(
                base_conf, missing_ratio, freshness_minutes=0.0
            )

=======
>>>>>>> d1eab009
            # 7. Агрегация результатов
            detailed_prediction = {
                "model": "ThreeLevelPoisson",
                "expected_goals": {
                    "home": round(modified_lambdas[0], 3),
                    "away": round(modified_lambdas[1], 3)
                },
                "probabilities": poisson_result,
                "best_recommendation": recommendations[0].market + ": " + recommendations[0].selection if recommendations else "Ставки не определены",
                "confidence": round(confidence, 3),
                "risk_level": recommendations[0].risk_level.value if recommendations else "высокий",
                "recommendations_count": len(recommendations),
                "generated_at": datetime.now().isoformat(),
                "missing_data_info": missing_data_info
            }
            # === Async DB log (best-effort) ===
            try:
                if log_prediction is not None:
                    match_id = (
                        match_data.get("id")
                        or match_data.get("fixture_id")
                        or match_data.get("match_id")
                        or 0
                    )
                    await log_prediction(
                        match_id=int(match_id),
                        features={"context": match_context},
                        probs=poisson_result,
                        lam_home=float(modified_lambdas[0]),
                        lam_away=float(modified_lambdas[1]),
                        confidence=float(confidence),
                    )
            except Exception as _e:
                logger.warning("Логирование прогноза не выполнено: %s", _e)
            logger.info("Комплексный прогноз сгенерирован")
            return detailed_prediction
        except Exception as e:
            logger.error(f"Ошибка при генерации комплексного прогноза: {e}", exc_info=True)
            return {
                "model": "ThreeLevelPoisson",
                "error": str(e),
                "expected_goals": {"home": 0, "away": 0},
                "probabilities": {},
                "best_recommendation": "Ставки не определены",
                "confidence": 0.0,
                "risk_level": "высокий",
                "recommendations_count": 0,
                "missing_data_info": {"missing_ratio": 0.0, "data_freshness_minutes": 0.0}
            }
    async def _calculate_base_lambdas(self, match_data: Dict, team_stats: Dict) -> List[float]:
        """Расчет базовых параметров λ."""
        try:
            # В реальной реализации здесь будет расчет λ
            # Например, с использованием poisson_regression_model
            # Для примера возвращаем заглушку
            return [1.5, 1.2]  # Значения по умолчанию
        except Exception as e:
            logger.error(f"Ошибка при расчете базовых λ: {e}")
            return [1.5, 1.2]  # Значения по умолчанию
    async def _prepare_match_context(self, match_data: Dict, team_stats: Dict) -> Dict[str, Any]:
        """Подготовка контекста матча."""
        try:
            # В реальной реализации здесь будет подготовка контекста
            context = {
                "importance_factor": 1.0,
                "home_team_fatigue": 0,
                "away_team_fatigue": 0,
                "tactical_advantage": 0.0,
                "weather_and_pitch": {},
                "match_importance": 0.5,
                "style_mismatch": 0.0,
                "missing_ratio": 0.0 # Пример
            }
            return context
        except Exception as e:
            logger.error(f"Ошибка при подготовке контекста матча: {e}")
            return {}
    async def _generate_betting_recommendations(self, lambda_home: float, lambda_away: float,
                                                probabilities: Dict[str, float],
                                                match_context: Dict[str, Any],
                                                missing_data_info: Optional[Dict[str, Any]] = None) -> List[BettingRecommendation]:
        """Генерация рекомендаций по ставкам."""
        try:
            logger.debug("Генерация рекомендаций по ставкам")
            recommendations = []
            total_goals = lambda_home + lambda_away
            # 1. Рекомендация по результату матча
            home_win_prob = probabilities.get('probability_home_win', 0)
            draw_prob = probabilities.get('probability_draw', 0)
            away_win_prob = probabilities.get('probability_away_win', 0)
            # Вычисляем уверенность на основе маржи для результата матча
            result_probs = {
                "probability_home_win": home_win_prob,
                "probability_draw": draw_prob,
                "probability_away_win": away_win_prob
            }
            result_confidence = self._confidence_from_probs(result_probs)
            # Простая логика рекомендаций
            if home_win_prob > 0.5 and home_win_prob > draw_prob and home_win_prob > away_win_prob:
                reasoning = "Высокая вероятность победы домашней команды"
                risk_level = RiskLevel.HIGH if result_confidence < 0.15 else RiskLevel.MEDIUM if result_confidence < 0.3 else RiskLevel.LOW
                recommendations.append(BettingRecommendation(
                    market="Результат матча",
                    selection="Победа домашней команды",
                    confidence=result_confidence,
                    risk_level=risk_level,
                    reasoning=reasoning
                ))
            elif away_win_prob > 0.5 and away_win_prob > draw_prob and away_win_prob > home_win_prob:
                reasoning = "Высокая вероятность победы гостевой команды"
                risk_level = RiskLevel.HIGH if result_confidence < 0.15 else RiskLevel.MEDIUM if result_confidence < 0.3 else RiskLevel.LOW
                recommendations.append(BettingRecommendation(
                    market="Результат матча",
                    selection="Победа гостевой команды",
                    confidence=result_confidence,
                    risk_level=risk_level,
                    reasoning=reasoning
                ))
            elif draw_prob > 0.4:
                reasoning = "Высокая вероятность ничьей"
                risk_level = RiskLevel.HIGH # Ничья обычно рискованнее
                recommendations.append(BettingRecommendation(
                    market="Результат матча",
                    selection="Ничья",
                    confidence=draw_prob,
                    risk_level=risk_level,
                    reasoning=reasoning
                ))
            # 2. Рекомендация по тоталу
            over_prob = probabilities.get('probability_over_2_5', 0)
            under_prob = probabilities.get('probability_under_2_5', 0)
            # Вычисляем уверенность на основе маржи для тотала
            total_probs = {
                "probability_over_2_5": over_prob,
                "probability_under_2_5": under_prob
            }
            total_confidence = self._confidence_from_probs(total_probs)
            if over_prob > 0.55:
                reasoning = f"Ожидаемый тотал {total_goals:.2f} голов, высокая вероятность Over"
                risk_level = RiskLevel.HIGH if total_confidence < 0.1 else RiskLevel.MEDIUM if total_confidence < 0.25 else RiskLevel.LOW
                recommendations.append(BettingRecommendation(
                    market="Тотал голов",
                    selection="Больше 2.5",
                    confidence=total_confidence,
                    risk_level=risk_level,
                    reasoning=reasoning
                ))
            elif under_prob > 0.55:
                reasoning = f"Ожидаемый тотал {total_goals:.2f} голов, высокая вероятность Under"
                risk_level = RiskLevel.HIGH if total_confidence < 0.1 else RiskLevel.MEDIUM if total_confidence < 0.25 else RiskLevel.LOW
                recommendations.append(BettingRecommendation(
                    market="Тотал голов",
                    selection="Меньше 2.5",
                    confidence=total_confidence,
                    risk_level=risk_level,
                    reasoning=reasoning
                ))
            # 3. Рекомендация по обе забьют (BTTS)
            btts_yes_prob = probabilities.get('probability_btts_yes', 0)
            btts_no_prob = probabilities.get('probability_btts_no', 0)
            # Вычисляем уверенность на основе маржи для BTTS
            btts_probs = {
                "probability_btts_yes": btts_yes_prob,
                "probability_btts_no": btts_no_prob
            }
            btts_confidence = self._confidence_from_probs(btts_probs)
            if btts_yes_prob > 0.55:
                reasoning = "Высокая вероятность того, что обе команды забьют"
                risk_level = RiskLevel.HIGH if btts_confidence < 0.1 else RiskLevel.MEDIUM if btts_confidence < 0.25 else RiskLevel.LOW
                recommendations.append(BettingRecommendation(
                    market="Обе забьют",
                    selection="Да",
                    confidence=btts_confidence,
                    risk_level=risk_level,
                    reasoning=reasoning
                ))
            elif btts_no_prob > 0.55:
                reasoning = "Высокая вероятность того, что одна из команд не забьет"
                risk_level = RiskLevel.HIGH if btts_confidence < 0.1 else RiskLevel.MEDIUM if btts_confidence < 0.25 else RiskLevel.LOW
                recommendations.append(BettingRecommendation(
                    market="Обе забьют",
                    selection="Нет",
                    confidence=btts_confidence,
                    risk_level=risk_level,
                    reasoning=reasoning
                ))
            # 4. Использование Bivariate Poisson (если включено)
            if self.settings.MODEL_FLAGS.get("enable_bivariate_poisson", False) and HAS_BIVARIATE_POISSON:
                try:
                    # Оценка rho на основе контекста матча
                    rho = estimate_rho(match_context)
                    # Создание Bivariate Poisson модели
                    bivar_model = BivariatePoisson(lambda_home, lambda_away, rho)
                    # Вычисление BTTS с корреляцией
                    btts_yes_corr, btts_no_corr = bivar_model.calculate_btts()
                    # Вычисление тоталов с корреляцией
                    over_corr, under_corr = bivar_model.calculate_totals()
                    logger.debug(f"Bivariate Poisson: BTTS(Да)={btts_yes_corr:.3f}, "
                                f"Over={over_corr:.3f}, ρ={rho:.2f}")
                    # Обновление рекомендаций с учетом корреляции
                    if btts_yes_corr > 0.55:
                        reasoning = f"Высокая вероятность 'Обе забьют' (с корреляцией)"
                        risk_level = RiskLevel.HIGH if btts_yes_corr < 0.6 else RiskLevel.MEDIUM if btts_yes_corr < 0.7 else RiskLevel.LOW
                        # Проверяем, есть ли уже такая рекомендация
                        btts_exists = any(r.market == "Обе забьют" and r.selection == "Да" for r in recommendations)
                        if not btts_exists:
                            # Вычисляем уверенность для скорректированного BTTS
                            btts_corr_probs = {"yes": btts_yes_corr, "no": btts_no_corr}
                            btts_corr_confidence = self._confidence_from_probs(btts_corr_probs)
                            recommendations.append(BettingRecommendation(
                                market="Обе забьют",
                                selection="Да",
                                confidence=btts_corr_confidence,
                                risk_level=risk_level,
                                reasoning=reasoning
                            ))
                    if over_corr > 0.55:
                        reasoning = f"Высокая вероятность Over (с корреляцией)"
                        risk_level = RiskLevel.HIGH if over_corr < 0.6 else RiskLevel.MEDIUM if over_corr < 0.7 else RiskLevel.LOW
                        # Проверяем, есть ли уже такая рекомендация
                        over_exists = any(r.market == "Тотал голов" and r.selection == "Больше" for r in recommendations)
                        if not over_exists:
                            # Вычисляем уверенность для скорректированного тотала
                            total_corr_probs = {"over": over_corr, "under": under_corr}
                            total_corr_confidence = self._confidence_from_probs(total_corr_probs)
                            recommendations.append(BettingRecommendation(
                                market="Тотал голов",
                                selection="Больше",
                                confidence=total_corr_confidence,
                                risk_level=risk_level,
                                reasoning=reasoning
                            ))
                except Exception as bivar_error:
                    logger.error(f"Ошибка при использовании Bivariate Poisson: {bivar_error}")
            # 5. Применение штрафа к уверенности на основе пропущенных данных
            if missing_data_info and recommendations:
                try:
                    # Получаем долю пропущенных данных
                    missing_ratio = missing_data_info.get("missing_ratio", 0.0)
                    # Получаем свежесть данных (в минутах)
                    data_freshness_minutes = missing_data_info.get("data_freshness_minutes", 0.0)
                    # Применяем штраф к уверенности каждой рекомендации
                    updated_recommendations = []
                    for rec in recommendations:
<<<<<<< HEAD
                        penalized_confidence = self.penalize_confidence(
                            rec.confidence,
                            missing_ratio,
=======
                        penalized_confidence = self._penalize_confidence(
                            rec.confidence,
                            missing_ratio=missing_ratio,
>>>>>>> d1eab009
                            freshness_minutes=data_freshness_minutes,
                        )
                        # Создаем новую рекомендацию с обновленной уверенностью
                        updated_rec = BettingRecommendation(
                            market=rec.market,
                            selection=rec.selection,
                            confidence=penalized_confidence,
                            risk_level=rec.risk_level,
                            reasoning=rec.reasoning + f" (скорректировано: пропуски={missing_ratio:.1%})"
                        )
                        updated_recommendations.append(updated_rec)
                    recommendations = updated_recommendations
                    logger.debug(f"Применены штрафы к уверенности: пропуски={missing_ratio:.1%}, "
                                 f"свежесть={data_freshness_minutes:.1f}мин")
                except Exception as penalty_error:
                    logger.error(f"Ошибка при применении штрафов к уверенности: {penalty_error}")
                    # Возвращаем оригинальные рекомендации в случае ошибки
            return recommendations
        except Exception as e:
            logger.error(f"Ошибка при генерации рекомендаций: {e}")
            return []
# Создание экземпляра движка рекомендаций
recommendation_engine = RecommendationEngine()


class ProbabilityCalibrator:
    def __init__(self, method: str = "platt"):
        self.method = method
        self.models: Dict[str, Any] = {}

    def fit(self, p_base: Dict[str, np.ndarray], y_true: np.ndarray) -> "ProbabilityCalibrator":
        from sklearn.isotonic import IsotonicRegression
        from sklearn.linear_model import LogisticRegression
        for key, p in p_base.items():
            if self.method == "isotonic":
                m = IsotonicRegression(out_of_bounds="clip")
                self.models[key] = m.fit(p, (y_true == (key)).astype(float))
            else:
                m = LogisticRegression(max_iter=1000)
                self.models[key] = m.fit(p.reshape(-1, 1), (y_true == (key)).astype(int))
        return self

    def predict(self, p_base: Dict[str, np.ndarray]) -> Dict[str, np.ndarray]:
        out = {}
        for key, p in p_base.items():
            m = self.models.get(key)
            if m is None:
                out[key] = p
            else:
                if hasattr(m, "predict_proba"):
                    out[key] = m.predict_proba(p.reshape(-1, 1))[:, 1]
                else:
                    # IsotonicRegression не имеет transform → используем predict
                    try:
                        out[key] = m.predict(p)
                    except Exception:
                        out[key] = p
        # нормализация с защитой от нулевой суммы
        try:
            keys = list(out.keys())
            M = np.vstack([out[k] for k in keys]).T
<<<<<<< HEAD
            row_sums = M.sum(axis=1, keepdims=True)
            row_sums[row_sums <= 0] = 1.0
            M = M / row_sums
=======
>>>>>>> d1eab009
            for i, k in enumerate(keys):
                out[k] = M[:, i]
        except Exception:
            pass
        return out
<<<<<<< HEAD


class EnsembleCombiner:
    def __init__(self, keys: List[str], weights: Optional[Dict[str, float]] = None):
        self.keys = keys
        self.weights = weights or {}

=======
class EnsembleCombiner:
    def __init__(self, keys: List[str], weights: Optional[Dict[str, float]] = None):
        self.keys = keys
        self.weights = weights or {}

>>>>>>> d1eab009
    def predict(self, preds: Dict[str, Dict[str, float]]) -> Dict[str, float]:
        """
        preds: {'modelA': {'home_win':..., 'draw':..., 'away_win':...}, 'modelB': {...}, ...}
        """
        out = {k: 0.0 for k in self.keys}
        for model_name, model_probs in preds.items():
            w = float(self.weights.get(model_name, 1.0))
            for key in self.keys:
                v = float(model_probs.get(key, 0.0))
                out[key] += w * v
        s = sum(out.values())
        if s <= 0:
            return {k: 0.0 for k in out}
        return {k: (v / s) for k, v in out.items()}<|MERGE_RESOLUTION|>--- conflicted
+++ resolved
@@ -28,11 +28,6 @@
 except Exception:  # pragma: no cover
     log_prediction = None
 
-<<<<<<< HEAD
-# === Confidence helpers (defined inside RecommendationEngine) ===
-
-=======
->>>>>>> d1eab009
 def _calc_missing_ratio(team_stats: Dict[str, Any]) -> float:
     """
     Оцениваем долю пропусков по ключевым фичам с обеих сторон.
@@ -135,21 +130,6 @@
         except Exception:
             return base
 
-<<<<<<< HEAD
-    def compute_confidence_from_margin(self, probs: Dict[str, float]) -> float:
-        """Публичная обёртка для расчёта уверенности по марже."""
-        return self._confidence_from_probs(probs)
-
-    def penalize_confidence(
-        self, base: float, missing_ratio: float, freshness_minutes: float = 0.0
-    ) -> float:
-        """Применение штрафов к уверенности (доступно как метод экземпляра)."""
-        return self._penalize_confidence(
-            base, missing_ratio=missing_ratio, freshness_minutes=freshness_minutes
-        )
-
-=======
->>>>>>> d1eab009
     async def generate_comprehensive_prediction(self, match_data: Dict[str, Any]) -> Dict[str, Any]:
         """Генерация комплексного прогноза."""
         try:
@@ -190,16 +170,6 @@
             )
             # === Confidence: margin + penalties ===
             try:
-<<<<<<< HEAD
-                base_conf = self.compute_confidence_from_margin(poisson_result)
-            except Exception:
-                base_conf = 0.0
-            confidence = self.penalize_confidence(
-                base_conf, missing_ratio, freshness_minutes=0.0
-            )
-
-=======
->>>>>>> d1eab009
             # 7. Агрегация результатов
             detailed_prediction = {
                 "model": "ThreeLevelPoisson",
@@ -444,15 +414,6 @@
                     # Применяем штраф к уверенности каждой рекомендации
                     updated_recommendations = []
                     for rec in recommendations:
-<<<<<<< HEAD
-                        penalized_confidence = self.penalize_confidence(
-                            rec.confidence,
-                            missing_ratio,
-=======
-                        penalized_confidence = self._penalize_confidence(
-                            rec.confidence,
-                            missing_ratio=missing_ratio,
->>>>>>> d1eab009
                             freshness_minutes=data_freshness_minutes,
                         )
                         # Создаем новую рекомендацию с обновленной уверенностью
@@ -514,32 +475,11 @@
         try:
             keys = list(out.keys())
             M = np.vstack([out[k] for k in keys]).T
-<<<<<<< HEAD
-            row_sums = M.sum(axis=1, keepdims=True)
-            row_sums[row_sums <= 0] = 1.0
-            M = M / row_sums
-=======
->>>>>>> d1eab009
             for i, k in enumerate(keys):
                 out[k] = M[:, i]
         except Exception:
             pass
         return out
-<<<<<<< HEAD
-
-
-class EnsembleCombiner:
-    def __init__(self, keys: List[str], weights: Optional[Dict[str, float]] = None):
-        self.keys = keys
-        self.weights = weights or {}
-
-=======
-class EnsembleCombiner:
-    def __init__(self, keys: List[str], weights: Optional[Dict[str, float]] = None):
-        self.keys = keys
-        self.weights = weights or {}
-
->>>>>>> d1eab009
     def predict(self, preds: Dict[str, Dict[str, float]]) -> Dict[str, float]:
         """
         preds: {'modelA': {'home_win':..., 'draw':..., 'away_win':...}, 'modelB': {...}, ...}
