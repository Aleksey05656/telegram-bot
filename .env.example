--- conflicted
+++ resolved
@@ -14,18 +14,6 @@
 
 # ML / Retrain
 MODEL_REGISTRY_PATH=artifacts/
-<<<<<<< HEAD
-RETRAIN_CRON=0 3 * * *
-# пример интеграции: см. app/ml/retrain_scheduler.py
-# для локального режима оставить как есть
-=======
-# RETRAIN_CRON включает планировщик переобучения.
-# Оставьте пустым, чтобы ОТКЛЮЧИТЬ (по умолчанию).
-# Примеры:
-# RETRAIN_CRON=0 3 * * *
-# RETRAIN_CRON=*/15 * * * *
-# RETRAIN_CRON=
->>>>>>> fb67d067
 
 # Services/Workers
 # prediction pipeline и планировщик будут читать эти значения при инициализации
